--- conflicted
+++ resolved
@@ -182,14 +182,10 @@
     int render_fd;
 } mpv_opengl_drm_params;
 
-<<<<<<< HEAD
+/**
+ * For MPV_RENDER_PARAM_DRM_DRAW_SURFACE_SIZE.
+ */
 typedef struct mpv_opengl_drm_draw_surface_size {
-=======
-/**
- * For MPV_RENDER_PARAM_DRM_OSD_SIZE.
- */
-typedef struct mpv_opengl_drm_osd_size {
->>>>>>> 559a400a
     /**
      * size of the draw plane surface in pixels.
      */
