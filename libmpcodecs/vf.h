--- conflicted
+++ resolved
@@ -89,7 +89,12 @@
     int value;
 } vf_equalizer_t;
 
-<<<<<<< HEAD
+struct vf_ctrl_screenshot {
+    // When the screenshot is complete, pass it to this callback.
+    void (*image_callback)(void *, mp_image_t *);
+    void *image_callback_ctx;
+};
+
 #define VFCTRL_QUERY_MAX_PP_LEVEL 4 // query max postprocessing level (if any)
 #define VFCTRL_SET_PP_LEVEL 5       // set postprocessing level
 #define VFCTRL_SET_EQUALIZER 6 // set color options (brightness,contrast etc)
@@ -99,33 +104,11 @@
 #define VFCTRL_DUPLICATE_FRAME 11  // For encoding - encode zero-change frame
 #define VFCTRL_SKIP_NEXT_FRAME 12  // For encoding - drop the next frame that passes thru
 #define VFCTRL_FLUSH_FRAMES    13  // For encoding - flush delayed frames
-#define VFCTRL_SCREENSHOT      14  // Make a screenshot
+#define VFCTRL_SCREENSHOT      14  // Take screenshot, arg is vf_ctrl_screenshot
 #define VFCTRL_INIT_EOSD       15  // Select EOSD renderer
 #define VFCTRL_DRAW_EOSD       16  // Render EOSD */
 #define VFCTRL_SET_DEINTERLACE 18  // Set deinterlacing status
 #define VFCTRL_GET_DEINTERLACE 19  // Get deinterlacing status
-=======
-struct vf_ctrl_screenshot {
-    // When the screenshot is complete, pass it to this callback.
-    void (*image_callback)(void *, mp_image_t *);
-    void *image_callback_ctx;
-};
-
-#define VFCTRL_QUERY_MAX_PP_LEVEL 4 /* test for postprocessing support (max level) */
-#define VFCTRL_SET_PP_LEVEL 5 /* set postprocessing level */
-#define VFCTRL_SET_EQUALIZER 6 /* set color options (brightness,contrast etc) */
-#define VFCTRL_GET_EQUALIZER 8 /* gset color options (brightness,contrast etc) */
-#define VFCTRL_DRAW_OSD 7
-#define VFCTRL_CHANGE_RECTANGLE 9 /* Change the rectangle boundaries */
-#define VFCTRL_DUPLICATE_FRAME 11 /* For encoding - encode zero-change frame */
-#define VFCTRL_SKIP_NEXT_FRAME 12 /* For encoding - drop the next frame that passes thru */
-#define VFCTRL_FLUSH_FRAMES    13 /* For encoding - flush delayed frames */
-#define VFCTRL_SCREENSHOT      14 // Take screenshot, arg is vf_ctrl_screenshot
-#define VFCTRL_INIT_EOSD       15 /* Select EOSD renderer */
-#define VFCTRL_DRAW_EOSD       16 /* Render EOSD */
-#define VFCTRL_SET_DEINTERLACE 18 /* Set deinterlacing status */
-#define VFCTRL_GET_DEINTERLACE 19 /* Get deinterlacing status */
->>>>>>> 3215ec05
 /* Hack to make the OSD state object available to vf_expand and vf_ass which
  * access OSD/subtitle state outside of normal OSD draw time. */
 #define VFCTRL_SET_OSD_OBJ 20
