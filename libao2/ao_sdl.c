/*
 * SDLlib audio output driver for MPlayer
 *
 * Copyleft 2001 by Felix Bünemann (atmosfear@users.sf.net)
 *
 * This file is part of MPlayer.
 *
 * MPlayer is free software; you can redistribute it and/or modify
 * it under the terms of the GNU General Public License as published by
 * the Free Software Foundation; either version 2 of the License, or
 * (at your option) any later version.
 *
 * MPlayer is distributed in the hope that it will be useful,
 * but WITHOUT ANY WARRANTY; without even the implied warranty of
 * MERCHANTABILITY or FITNESS FOR A PARTICULAR PURPOSE.  See the
 * GNU General Public License for more details.
 *
 * You should have received a copy of the GNU General Public License along
 * along with MPlayer; if not, write to the Free Software
 * Foundation, Inc., 51 Franklin Street, Fifth Floor, Boston, MA 02110-1301 USA
 */

#include <stdio.h>
#include <stdlib.h>
#include <string.h>

#include "config.h"
#include "mp_msg.h"
#include "help_mp.h"

#include "audio_out.h"
#include "audio_out_internal.h"
#include "libaf/af_format.h"
#ifdef CONFIG_SDL_SDL_H
#include <SDL/SDL.h>
#else
#include <SDL.h>
#endif
#include "osdep/timer.h"

#include "libavutil/fifo.h"

static const ao_info_t info =
{
	"SDLlib audio output",
	"sdl",
	"Felix Buenemann <atmosfear@users.sourceforge.net>",
	""
};

LIBAO_EXTERN(sdl)

// turn this on if you want to use the slower SDL_MixAudio
#undef USE_SDL_INTERNAL_MIXER

// Samplesize used by the SDLlib AudioSpec struct
#if defined(__MINGW32__) || defined(__CYGWIN__) || defined(__AMIGAOS4__)
#define SAMPLESIZE 2048
#else
#define SAMPLESIZE 1024
#endif

#define CHUNK_SIZE 4096
#define NUM_CHUNKS 8
#define BUFFSIZE (NUM_CHUNKS * CHUNK_SIZE)

static AVFifoBuffer *buffer;

#ifdef USE_SDL_INTERNAL_MIXER
static unsigned char volume=SDL_MIX_MAXVOLUME;
#endif

static int write_buffer(unsigned char* data,int len){
  int free = av_fifo_space(buffer);
  if (len > free) len = free;
  return av_fifo_generic_write(buffer, data, len, NULL);
}

#ifdef USE_SDL_INTERNAL_MIXER
static void mix_audio(void *dst, void *src, int len) {
  SDL_MixAudio(dst, src, len, volume);
}
#endif

static int read_buffer(unsigned char* data,int len){
  int buffered = av_fifo_size(buffer);
  if (len > buffered) len = buffered;
#ifdef USE_SDL_INTERNAL_MIXER
  av_fifo_generic_read(buffer, data, len, mix_audio);
#else
  av_fifo_generic_read(buffer, data, len, NULL);
#endif
  return len;
}

// end ring buffer stuff


// to set/get/query special features/parameters
static int control(int cmd,void *arg){
#ifdef USE_SDL_INTERNAL_MIXER
	switch (cmd) {
		case AOCONTROL_GET_VOLUME:
		{
			ao_control_vol_t* vol = (ao_control_vol_t*)arg;
			vol->left = vol->right = volume * 100 / SDL_MIX_MAXVOLUME;
			return CONTROL_OK;
		}
		case AOCONTROL_SET_VOLUME:
		{
			int diff;
			ao_control_vol_t* vol = (ao_control_vol_t*)arg;
			diff = (vol->left+vol->right) / 2;
			volume = diff * SDL_MIX_MAXVOLUME / 100;
			return CONTROL_OK;
		}
	}
#endif
	return CONTROL_UNKNOWN;
}

// SDL Callback function
<<<<<<< HEAD
static void outputaudio(void *unused, Uint8 *stream, int len) {
=======
static void outputaudio(void *unused, Uint8 *stream, int len)
{
>>>>>>> 2aafb808
	//SDL_MixAudio(stream, read_buffer(buffers, len), len, SDL_MIX_MAXVOLUME);
	//if(!full_buffers) printf("SDL: Buffer underrun!\n");

	read_buffer(stream, len);
	//printf("SDL: Full Buffers: %i\n", full_buffers);
}

// open & setup audio device
// return: 1=success 0=fail
static int init(int rate,int channels,int format,int flags){

	/* SDL Audio Specifications */
	SDL_AudioSpec aspec, obtained;

	/* Allocate ring-buffer memory */
	buffer = av_fifo_alloc(BUFFSIZE);

	mp_tmsg(MSGT_AO,MSGL_INFO,"[AO SDL] Samplerate: %iHz Channels: %s Format %s\n", rate, (channels > 1) ? "Stereo" : "Mono", af_fmt2str_short(format));

	if(ao_subdevice) {
		setenv("SDL_AUDIODRIVER", ao_subdevice, 1);
		mp_tmsg(MSGT_AO,MSGL_INFO,"[AO SDL] using %s audio driver.\n", ao_subdevice);
	}

	ao_data.channels=channels;
	ao_data.samplerate=rate;
	ao_data.format=format;

	ao_data.bps=channels*rate;
	if(format != AF_FORMAT_U8 && format != AF_FORMAT_S8)
	  ao_data.bps*=2;

	/* The desired audio format (see SDL_AudioSpec) */
	switch(format) {
	    case AF_FORMAT_U8:
		aspec.format = AUDIO_U8;
	    break;
	    case AF_FORMAT_S16_LE:
		aspec.format = AUDIO_S16LSB;
	    break;
	    case AF_FORMAT_S16_BE:
		aspec.format = AUDIO_S16MSB;
	    break;
	    case AF_FORMAT_S8:
		aspec.format = AUDIO_S8;
	    break;
	    case AF_FORMAT_U16_LE:
		aspec.format = AUDIO_U16LSB;
	    break;
	    case AF_FORMAT_U16_BE:
		aspec.format = AUDIO_U16MSB;
	    break;
	    default:
                aspec.format = AUDIO_S16LSB;
                ao_data.format = AF_FORMAT_S16_LE;
                mp_tmsg(MSGT_AO,MSGL_WARN,"[AO SDL] Unsupported audio format: 0x%x.\n", format);
	}

	/* The desired audio frequency in samples-per-second. */
	aspec.freq     = rate;

	/* Number of channels (mono/stereo) */
	aspec.channels = channels;

	/* The desired size of the audio buffer in samples. This number should be a power of two, and may be adjusted by the audio driver to a value more suitable for the hardware. Good values seem to range between 512 and 8192 inclusive, depending on the application and CPU speed. Smaller values yield faster response time, but can lead to underflow if the application is doing heavy processing and cannot fill the audio buffer in time. A stereo sample consists of both right and left channels in LR ordering. Note that the number of samples is directly related to time by the following formula: ms = (samples*1000)/freq */
	aspec.samples  = SAMPLESIZE;

	/* This should be set to a function that will be called when the audio device is ready for more data. It is passed a pointer to the audio buffer, and the length in bytes of the audio buffer. This function usually runs in a separate thread, and so you should protect data structures that it accesses by calling SDL_LockAudio and SDL_UnlockAudio in your code. The callback prototype is:
void callback(void *userdata, Uint8 *stream, int len); userdata is the pointer stored in userdata field of the SDL_AudioSpec. stream is a pointer to the audio buffer you want to fill with information and len is the length of the audio buffer in bytes. */
	aspec.callback = outputaudio;

	/* This pointer is passed as the first parameter to the callback function. */
	aspec.userdata = NULL;

	/* initialize the SDL Audio system */
        if (SDL_Init (SDL_INIT_AUDIO/*|SDL_INIT_NOPARACHUTE*/)) {
                mp_tmsg(MSGT_AO,MSGL_ERR,"[AO SDL] SDL Audio initialization failed: %s\n", SDL_GetError());
                return 0;
        }

	/* Open the audio device and start playing sound! */
	if(SDL_OpenAudio(&aspec, &obtained) < 0) {
        	mp_tmsg(MSGT_AO,MSGL_ERR,"[AO SDL] Unable to open audio: %s\n", SDL_GetError());
        	return 0;
	}

	/* did we got what we wanted ? */
	ao_data.channels=obtained.channels;
	ao_data.samplerate=obtained.freq;

	switch(obtained.format) {
	    case AUDIO_U8 :
		ao_data.format = AF_FORMAT_U8;
	    break;
	    case AUDIO_S16LSB :
		ao_data.format = AF_FORMAT_S16_LE;
	    break;
	    case AUDIO_S16MSB :
		ao_data.format = AF_FORMAT_S16_BE;
	    break;
	    case AUDIO_S8 :
		ao_data.format = AF_FORMAT_S8;
	    break;
	    case AUDIO_U16LSB :
		ao_data.format = AF_FORMAT_U16_LE;
	    break;
	    case AUDIO_U16MSB :
		ao_data.format = AF_FORMAT_U16_BE;
	    break;
	    default:
                mp_tmsg(MSGT_AO,MSGL_WARN,"[AO SDL] Unsupported audio format: 0x%x.\n", obtained.format);
                return 0;
	}

	mp_msg(MSGT_AO,MSGL_V,"SDL: buf size = %d\n",obtained.size);
	ao_data.buffersize=obtained.size;
	ao_data.outburst = CHUNK_SIZE;

	/* unsilence audio, if callback is ready */
	SDL_PauseAudio(0);

	return 1;
}

// close audio device
static void uninit(int immed){
	mp_msg(MSGT_AO,MSGL_V,"SDL: Audio Subsystem shutting down!\n");
	if (!immed)
	  usec_sleep(get_delay() * 1000 * 1000);
	SDL_CloseAudio();
	SDL_QuitSubSystem(SDL_INIT_AUDIO);
	av_fifo_free(buffer);
}

// stop playing and empty buffers (for seeking/pause)
static void reset(void){

	//printf("SDL: reset called!\n");

	SDL_PauseAudio(1);
	/* Reset ring-buffer state */
	av_fifo_reset(buffer);
	SDL_PauseAudio(0);
}

// stop playing, keep buffers (for pause)
static void audio_pause(void)
{

	//printf("SDL: audio_pause called!\n");
	SDL_PauseAudio(1);

}

// resume playing, after audio_pause()
static void audio_resume(void)
{
	//printf("SDL: audio_resume called!\n");
	SDL_PauseAudio(0);
}


// return: how many bytes can be played without blocking
static int get_space(void){
    return av_fifo_space(buffer);
}

// plays 'len' bytes of 'data'
// it should round it down to outburst*n
// return: number of bytes played
static int play(void* data,int len,int flags){

	if (!(flags & AOPLAY_FINAL_CHUNK))
	len = (len/ao_data.outburst)*ao_data.outburst;
#if 0
	int ret;

	/* Audio locking prohibits call of outputaudio */
	SDL_LockAudio();
	// copy audio stream into ring-buffer
	ret = write_buffer(data, len);
	SDL_UnlockAudio();

    	return ret;
#else
	return write_buffer(data, len);
#endif
}

// return: delay in seconds between first and last sample in buffer
static float get_delay(void){
    int buffered = av_fifo_size(buffer); // could be less
    return (float)(buffered + ao_data.buffersize)/(float)ao_data.bps;
}<|MERGE_RESOLUTION|>--- conflicted
+++ resolved
@@ -120,12 +120,8 @@
 }
 
 // SDL Callback function
-<<<<<<< HEAD
-static void outputaudio(void *unused, Uint8 *stream, int len) {
-=======
 static void outputaudio(void *unused, Uint8 *stream, int len)
 {
->>>>>>> 2aafb808
 	//SDL_MixAudio(stream, read_buffer(buffers, len), len, SDL_MIX_MAXVOLUME);
 	//if(!full_buffers) printf("SDL: Buffer underrun!\n");
 
