MPlayer (1.0)

  rc4: "Yes We Can"
    Decoders:
    * YUY2 Lossless Codec (YLC0) via binary DLL
    * Truemotion RT codec (TR20) via binary DLL
    * Nogantech Codec (NTN1 and NTN2) via binary DLL
    * add new FourCCs (m1v1, yuvs, VYUY, Y42B, V422, YUNV, UYNV, UYNY, uyv1,
      2Vu1, P422, HDYC, IJLV, MVJP)
      TwoCCs (0xA106, 0x6c75, 0xAAC0, 0x55005354)
      to existing decoders.
    * AMR now handled via OpenCORE decoder
    * updated Windows Media Screen Codec (MSS1, MSS2) via binary DLL
    * CoreAVC H.264 decoder via binary DLL (Windows only)
    * Kega Game video codec (KGV1) via binary DLL
    * SoftLab-NSK Forward MPEG-2 I-frames (SLIF) via binary DLL
    * JPEG 2000 support via OpenJPEG

    Demuxers:
    * support for TrueHD in Blu-ray streams in libmpdemux
    * more Blu-ray codec support with lavf
    * fix length in ASF/WMV files
    * support ISDB-Tb DVB streams

    Drivers:
    * Support for more formats in OpenGL video output drivers (different YUV
      subsampling, 16 bit per component)
    * Selectable YUV to RGB conversion standard for -vo gl
      (-vo gl:colorspace=...:levelconv=...)
    * -vo matrixview finally added
    * add OS/2 KAI audio driver (-ao kai)

    Other:
    * -nosub option for disabling auto-selected subtitles
    * support for displaying subs in the terminal (FIXME)
    * support for subtitles with audio-only files
    * support for right-to-left languages with embedded subtitles
    * support for 8 channel audio
    * sync dvd:// and dvdnav:// features
    * support for MPEG-4 ASP in VDPAU video output (non B-frame only)
    * support for live and non-live DVB teletext with demuxer lavf
    * -name, -title and -use-filename-title options for MPlayer
    * support for stream handling via FFmpeg
<<<<<<< HEAD
      Use e.g. ffmpeg://http://example.com/test
=======
      (use e.g. ffmpeg://http://example.com/test)
    * experimental support for external libass, configure with
      --disable-ass-internal
>>>>>>> 2aa41eff
    * better support for 16-bit-per-component formats and formats
      with alpha channel.
    * better out-of-the-box support for compiling for ARM, IA64,
      MinGW32 and MinGW-w64, MinGW has ASLR enabled with recent
      enough binutils.

    MEncoder:
    * add -tsprog for demuxer lavf

  rc3: "BikeshedCounter" March 27, 2009
    Decoders:
    * support for X8 frames (fixes "J-type picture is not supported" for WMV2)
    * support for DTS WAV/DTS-CD passthrough by ad_hwac3
    * Apple's raw YUV2 in MOV
    * LATM over LOAS AAC decoding via internal libfaad2
    * video game codecs: BFI video, Playstation MDEC video, ADPCM XA audio,
      EA Maxis XA ADPCM audio, RL2 video, Beam Software SIFF video, V.Flash PTX video
    * AVOption support for libavcodec-based decoders
    * use lavc ADPCM codecs by default
    * support for progressive JPEG in ffmjpeg
    * ACDSystems MJPEG (ACDV) via binary DLL and lavc
    * SIF1 via binary DLL
    * wincam screen capture (WCMV) via binary DLL
    * Creative Labs Video Blaster Webcam MJPEG (CJPG) via binary DLL and ijpg library
    * kensington webcam (AJPG, ABYR) via binary DLL
    * centre for wavelets (wavc) via binary DLL
    * GeoVision Advanced MPEG-4 (GMP4, GM40) via binary DLL
    * Xiricam JPEG from Veo PC Camera (XJPG) via binary DLL
    * WorldConnect Wavelet Video (SMSV) via binary DLL
    * VDOWave 3 advanced (VDO3,VDOM,VDOW) via binary DLL
    * VoxWare MetaVoice (format 0x0074) via binary DLL
    * Ulead DV Audio (0x215,0x216) via binary DLL
    * GoToMeeting codec (G2M2,G2M3) via binary DLL
    * SP4x codec - used by Aiptek MegaCam (SP4x) via binary DLL
    * Broadway MPEG Capture Codec (BW10) via binary DLL
    * ZDSoft screen recorder (ZDSV) via binary DLL
    * WebTrain Communication lossless screen recorder (WTVC) via binary DLL
    * xfire video (XFR1) via binary DLL
    * VFAPI rgb transcode (vifp) via binary DLL
    * ETI CamCorder EYECON (NUB0,NUB1,NUB2) via binary DLL
    * fox motion (FMVC) via binary DLL
    * Trident video (TY2C,TY2N,TY0N) via binary DLL
    * 10-bit video (v210) via Cinewave binary DLL
    * Brooktree YUV 4:1:1 Raw (Y41P) via binary DLL
    * many rare/obscure fourccs for known formats added
    * lower priority for binary Linux rv3040 codecs due to bugs
    * remove native NuppelVideo decoder, use lavc instead

    Demuxers:
    * -lavfdopts cryptokey allows decrypting MXF and ASF files
    * support for wavpack in Matroska
    * AVOption support for lavf demuxing
    * prefer lavf musepack demuxer over libmpdemux
    * prefer lavf MOV demuxer over libmpdemux (use -demuxer mov for old behavior)
    * support program switching in lavf demuxer
    * support -slang in lavf demuxer
    * support nosound switching in lavf demuxer
    * support libass in lavf demuxer
    * support VOBsub in lavf demuxer
    * support MOV subtitle format
    * support for attachments in lavf demuxer
    * support for chapters in lavf demuxer
    * support seeking in multirate RealMedia files
    * FLAC speedup in lavf demuxer
    * MNG demuxer
    * remove native NuppelVideo demuxer, use lavf demuxer instead

    Filters:
    * vf_ow new overcomplete wavelet denoiser
    * change vf_screenshot dependency from libpng to lavc
    * add af_scaletempo which maintains audio pitch when changing playback speed
    * fix multi-channel reordering
    * af_stats, filter to print information about the audio stream

    Streaming:
    * tv:// support for Windows
    * fix teletext on some systems
    * DVD streams can switch angles
    * DVD still menus are now supported via dvdnav://
    * allow specifying the TV standard for each channel
    * switch internal dvdread to libdvdread SVN external

    FFmpeg/libavcodec:
    * DNxHD encoder
    * H.264 PAFF decoding
    * Nellymoser ASAO decoder
    * Beam Software SIFF demuxer and decoder
    * libvorbis Vorbis decoding removed in favor of native decoder
    * IntraX8 (J-Frame) subdecoder for WMV2 and VC-1
    * Ogg (Vorbis only) muxer
    * PC Paintbrush PCX decoder
    * Sun Rasterfile decoder
    * TechnoTrend PVA demuxer
    * Linux Media Labs MPEG-4 (LMLM4) demuxer
    * AVM2 (Flash 9) SWF muxer
    * QT variant of IMA ADPCM encoder
    * iPod/iPhone compatible MP4 muxer
    * Mimic decoder
    * MSN TCP Webcam stream demuxer
    * RL2 demuxer / decoder
    * IFF demuxer
    * 8SVX audio decoder
    * BFI demuxer
    * MAXIS EA XA (.xa) demuxer / decoder
    * BFI video decoder
    * OMA demuxer
    * MLP/TrueHD decoder
    * Electronic Arts CMV decoder
    * Motion Pixels Video decoder
    * Motion Pixels MVI demuxer
    * removed animated GIF decoder/demuxer
    * D-Cinema audio muxer
    * Electronic Arts TGV decoder
    * Apple Lossless Audio Codec (ALAC) encoder
    * AAC decoder
    * floating point PCM encoder/decoder
    * MXF muxer
    * E-AC-3 support added to AC-3 decoder
    * Nellymoser ASAO encoder
    * ASS and SSA demuxer and muxer
    * liba52 wrapper removed
    * SVQ3 watermark decoding support
    * Speex decoding via libspeex
    * Electronic Arts TGQ decoder
    * RV30 and RV40 decoder
    * QCELP / PureVoice decoder
    * hybrid WavPack support
    * R3D REDCODE demuxer
    * Electronic Arts TQI decoder
    * OpenJPEG based JPEG 2000 decoder
    * NC (NC4600) cameras file demuxer
    * MXF D-10 muxer
    * Generic metadata API
    * H.264 speedup and PAFF decoding (install Yasm for faster H.264 decoding)
    * correctly decode more of the H.264 conformance testsuite
    * VC-1/WMV3 decoder speedup
    * VP3 decoder speedup
    * VP6 decoder speedup
    * Split-Radix FFT (speedup multiple audio codecs)
    * MMX/SSE/ARM and other misc speedups

    libmpeg2:
    * enable Alpha/ARM optimizations in libmpeg2
    * SSE2-optimized IDCT routines from upstream libmpeg2
    * libmpeg2 updated to version 0.5.1

    Drivers:
    * replace PolypAudio by PulseAudio (-ao pulse)
    * add force-pbo suboption for faster output in vo_gl
    * add Nintendo Wii/GameCube video driver (-vo wii)
    * VIDIX driver for SuperH Mobile VEU hardware block
    * support -border on vo_gl/gl2 in x11
    * Direct3D Windows video output driver added
    * factorize code in vo_wii
    * remove unnecessary code from vo x11, xv, xvmc
    * add OS/2 DART audio driver (-ao dart)
    * add VDPAU video output
    * add OS/2 KVA video driver (-vo kva)

    MEncoder:
    * check for system-wide configuration file in MEncoder
    * AVOption support for lavc encoders
    * AVOption support for lavf muxers

    Others:
    * many compiler warning fixes
    * basic support for Closed Captioning roll-up mode
    * reworked screensaver disabling support, most users will need to use
      -heartbeat-cmd due to screensaver authors failing to design a common API
    * grayscale decoding/encoding with FFmpeg disabled where it slowed down
      the color case
    * Linux AppleIR remote support
    * add options to disable some or all configuration files
    * support for DOS-style file:///x:/path paths
    * some new slave commands (check DOCS/tech/slave.txt)
    * libdvdcss updated to 1.2.10, now same as upstream version
    * fix -endchapter support again for -dump* options
    * add startup audio volume option
    * add option to disable default key binds
    * change default OSD and subtitle font size to a smaller default

    libass:
    * various fixes and updates to match VSFilter renderer
    * support \blur tag and ScaledBordersAndShadow property
    * fractional arguments and subpixel accuracy
    * keep positions when pan-and-scan is used

    Ports:
    * small crash with vo_macosx fixed
    * AC3/DTS passthrough for ao_macosx
    * fix frozen OSD on Mac OS X
    * vo_gl now works with -wid and nVidia drivers on Windows (this is a hack)
    * VIDIX on SuperH
    * workarounds for AltiVec on Apple gcc 3.3 on Mac OS X dropped
    * vo_macosx can now be compiled in 64-bits mode
    * allow multiple MPlayer instances with vo_macosx using buffer_name
    * OpenGL support for unmodified MinGW64

    SWScaler:
    * new LGPLed YUV to RGB tables generator


  rc2try2:

    Security:
    * buffer overflow in url.c fixed
    * buffer overflow in stream_cddb.c fixed
    * stack overflow in demuxer_audio.c fixed
    * buffer overflow in demuxer_mov.c fixed



  rc2: "AreWeThereYet?" October 7, 2007
  (SVN revisions: MPlayer r24722, FFmpeg r10677)

    DOCS:
    * console messages and XML documentation converted to UTF-8
    * Russian documentation translation finished
    * Russian man page translation finished
    * Chinese man page translation finished
    * Chinese documentation translation started
    * Documented get/set/step properties in DOCS/tech/slave.txt

    Decoders:
    * Intel Music Coder audio decoding via lavc
    * Monkey Audio audio decoding via lavc
    * Fraps v2/v4 video decoding via lavc
    * Video game codecs: 4XM audio, Electronic Arts ADPCM audio, Delphine CIN
      audio and video, Interplay DPCM audio, Sierra VMD video, Tiertex SEQ
      video, Westwood IMA ADPCM audio, XAN wc3 video, Id CIN video, Interplay
      video, XAN ADPCM audio, Westwood SND1 audio, Feeble Files DXA video, THP
      audio and video, Renderware TeXture Dictionary video, Bethesda Software
      VID video via lavc
    * video game codecs: XAN wc4 video via binary DLL
    * libmpeg2 updated to 0.4.1
    * fixed resolution switching with libmpeg2
    * handle resolution switching for Real codecs
    * FFmpeg video decoder can now handle aspect ratio changes
    * AMR now handled via libamr wrapper (http://www.penguin.cz/~utx/amr)
    * SIMD optimizations for mp3lib under AMD64

    Demuxers:
    * Implemented switch_video and switch_program consistently with switch_audio
      (default keys are "_" and TAB, respectively). For the time being program
      switching is only available in TS streams handled by demux_ts.c (not
      libavformat), while video switching is also handled by demux_lavf.c and
      demux_avi.c.
    * audio and video switching for the AVI demuxer (video switching untested)
    * GIF demuxer improvements, should work with all GIFs now
    * support for VC-1 in MPEG-TS and MPEG-PS files (BD,HD)-DVD
    * support for EVO demuxing
    * support -noidx with libavformat demuxer
    * support for channel navigation with PVR input
    * text subtitles should now work with libavformat demuxer
    * cleaned up TiVo demuxer

    Streaming:
    * authentication for Real RTSP streams
    * near-precise seeking in dvd:// and dvdnav://
      (dvdnav:// requires libdvdnav from mphq)
    * speed selection when playing dvd:// streams, to make drive quieter
    * support SVQ3 and H.264 in X-QT over RTSP, now RTSP Apple keynotes work
      (live555)
    * SMIL playlist over Real RTSP
    * support H.263-2000 over RTSP (live555)
    * fix AAC-LATM over RTSP (live555)
    * support AMR over RTSP (live555)
    * support H.264 over RTSP (live555)
    * "device" and "adevice" suboptions now work for the *BSD BT848 TV driver
    * dvdnav:// now depends on MPlayer's fork of libdvdnav
    * teletext support for tv:// (v4l and v4l2 only)
    * radio support for *BSD BT848
    * channel scanner for tv://
    * fine tuning for tv://
    * driver autodetection for tv://
    * libnemesi RTSP/RTP support
    * EOF detection for RTSP (live555)

    FFmpeg/libavcodec:
    * Intel Music coder audio decoder
    * Fraps v2/v4 video decoder
    * H.264 decoding speedup
    * Slice-based parallel H.264 decoding (-lavdopts fast:threads=N)
    * native NUT demuxer updated to spec
    * native NUT muxer
    * NUT muxing and demuxing support via libnut
    * WMA encoder
    * fix MJPEG-B on big-endian systems
    * lowres support for some H.264 files
    * DTS/DCA audio decoder
    * Atrac 3 audio decoder
    * MPEG-1/2 speedups
    * RoQ muxer, video and audio encoder
    * QTRLE encoder
    * AC-3 decoder
    * Matroska muxer
    * Monkey's Audio demuxer and decoder
    * Flac encoder and decoder speedups
    * AMV demuxer and audio/video decoder

    libmpeg2:
    * iWMMXt-accelerated DCT and motion compensation for ARM processors

    Filters:
    * obsolete fame filter removed
    * vf_geq speed-ups
    * vf_yadif green frame fixed
    * fix af_pan when switching audio streams
    * add audio left/right balance feature to af_pan

    MEncoder:
    * write to output streams (currently only file:// and smb://)
    * support -ffourcc with -of lavf
    * removed B-frame warning message
    * fixed bugs that would corrupt headers in the video stream when using telecining
      and not patch the TFF flag correctly

    Ports:
    * Complete Intel Mac support
    * Hitachi SuperH (SH3) support
    * Blackfin optimizations

    Drivers:
    * ALSA audio output now sets the non-audio bit for AC3 passthrough even
      if the user-specified default device name tries to clear it
    * fixed internal VIDIX in Solaris/x86, also auto-enabled
    * rework of internal VIDIX, now a fully static library with builtin drivers
    * updated VIDIX ATI drivers
    * Sun XVR-100 video output driver

    Others:
    * monitorpixelaspect=1 is now default. Set monitoraspect=4/3 to get the old
      behavior (if you have non-square pixels).
    * libdvdcss updated to Subversion HEAD, now same as upstream version
    * libmpdvdkit split into libdvdread and libdvdcss
    * obsolete Xvid 3 support removed
    * long-deprecated -vop option removed
    * video stream switching
    * dvdnav:// honor -alang and -slang
    * support for doubleclick as input event
    * -really-quiet works as expected now
    * select libavformat demuxer (-lavfdopts format=)
    * internal minilzo removed in favor of FFmpeg implementation,
      use liblzo2 for encoding
    * change GUI dependency from libpng to libavcodec
    * ability to change subtitle size during playback
    * ability to turn loop on/off during playback
    * Apple Remote support
    * libdvdread updated to 0.9.7
    * many compiler warning fixes



  rc1try3: June 5, 2007 (unreleased)

    Security:
    * stack overflow in stream_cddb.c fixed



  rc1try2: December 31, 2006 (unreleased)

    Security:
    * buffer overflow in asmrp.c fixed



  rc1: "Codename intentionally left blank" October 22, 2006
  (SVN revisions: MPlayer r20372, FFmpeg r6767)

    DOCS:
    * German documentation translation finished
    * Russian documentation translation synced and almost finished

    Drivers:
    * IVTV hardware MPEG audio/video decoder output
    * ALSA audio output: AC3 passthrough now works even when the device name
      of the digital output port has been set by the user
    * bicubic OpenGL scaling works with ATI cards
    * md5sum switched to the libavutil MD5 implementation
    * support for libcaca 1.0 via compatibility layer

    Decoders:
    * liba52 updated to 0.7.4 (slightly faster)
    * SSE optimizations for mp3lib
    * removed support for obsolete and non-free divx4 libraries

    Demuxers:
    * audio stream switching in MPEG-TS/PS, Matroska and
      streams supported by libavformat
    * audio stream switching between streams with different codecs
    * libavformat demuxer now honors -alang
    * chapter seeking in Matroska files
    * fixed seeking to absolute and percent position for libavformat demuxer
    * NUT demuxer using libnut
    * Matroska SimpleBlock support

    Inputs:
    * split of stream layer from libmpdemux to new stream library
    * PVR input for hardware MPEG encoder based cards, such as Hauppauge
      WinTV PVR-150/250/350/500 AKA IVTV but also pvrusb2 and cx88
      (requires Linux >= 2.6.18 kernel, featuring native V4L2 MPEG API)
    * native RTSP input (handles MPEG-TS over RTP) for generic RTSP servers
    * support for seeking to chapters in dvd:// and dvdnav:// streams
    * radio support (radio://)

    FFmpeg/libavcodec:
    * VC-1/WMV3/WMV9 video decoder
    * Vorbis decoding speedup, now default Vorbis decoder
    * VMware Video decoder
    * On2 VP50 and VP62 decoder
    * lossless audio decoders: WavPack, TTA, Shorten
    * CAVS decoder
    * GXF muxer/demuxer
    * MXF demuxer
    * much improved FLAC encoder
    * more H.264 decoding speed improvements, plus support for -lavdopts fast
    * Theora decoder fixes
    * preliminary Vorbis encoder
    * MTV demuxer

    GUI:
    * Windows version added
    * drag-and-drop ignored last file
    * save and load cache setting correctly
    * working audio stream selection for Ogg and Matroska files
    * executable names like gmplayer_old etc. will now start GUI as well
    * -gui/-nogui options
    * xinerama fixes, now behaves similar to MPlayer without GUI

    Filters:
    * MMX-optimizations for -vf yadif
    * MMX-optimizations for -vf zrmjpeg

    MEncoder:
    * support of x264 encoding via libavcodec
    * rewrite -x264encopts option parser to use the 264 option parser;
      likely breaks 3rd party tools as the syntax of some options has changed
    * removed support for obsolete and non-free divx4 libraries

    Ports:
    * partial Intel Mac support, --disable-win32 --disable-mp3lib is needed
    * OpenGL can now create windows > screen size under Windows
    * allow filenames starting with \\ for remote paths on Windows

    Others:
    * SSA/ASS subtitle renderer
    * -endpos option for MPlayer
    * -correct-pts option
    * UTF-8 used for OSD and subtitles, some bitmap fonts will no longer work
      correctly and -subcp must be set for all non-UTF-8 subtitles
    * more audio-truncation fixes
    * libavutil mandatory for MPlayer compilation
    * more intuitive -edlout behaviour
    * -nortc is now default since -rtc has disadvantages with recent kernels



  pre8: "NeuTeam strikes back" June 11, 2006
  (SVN revisions: MPlayer r18681, FFmpeg r5466)

    Security:
    * support for compilation with non-executable stack
    * fix the major issues caught by Coverity's static analysis runs

    DOCS:
    * environment variables documentation started
    * interactive control fully documented
    * improved encoding guide
    * new technical encoding guide in DOCS/tech/encoding-guide.txt
      which is to be merged into the existing guide
    * encoding tips for x264 and XviD
    * how to set up MEncoder for x264 support
    * new advanced audio usage guide with surround sound instructions
    * Hungarian XML documentation translation finished
    * Czech documentation translation finished
    * French MPlayer documentation synced
    * German man page synced
    * Hungarian man page synced
    * Italian man page synced
    * Chinese console messages synced
    * misc improvements all over the place
    * AIX port documentation added
    * all XviD options documented
    * CONFIGURATION FILES section added to the man page
    * Doxygen comments added to configuration parser and OpenGL
      video out driver

    Drivers:
    * JACK audio output rewritten without bio2jack
    * OpenAL audio output - unfinished, can only do mono output
    * OpenGL video output modules support -geometry and -wid options
    * for -vo gl manyfmts is now default (since it is a lot faster), use
      -vo gl:nomanyfmts if it does not work for you
    * streaming textures for -vo gl, much faster if supported (use -dr)
    * hardware YUV to RGB conversion for -vo gl and -vo gl2, see yuv suboption
    * support for custom fragment programs for -vo gl (see TOOLS/*.fp)
    * support for bicubic hardware scaling in -vo gl, see lscale suboption
    * use libvbe from vesautils as VESA video driver
    * several fixes for the GGI video output driver
    * fall back on next video output driver if vo_3dfx failed to initialize
    * improved XvMC library detection (disabled by default)
    * DPI (Print-Resolution) and Pixel-Aspect support in vo_jpeg
    * ALSA audio output: several small fixes and improvements
    * removed experimental mmap suboption from the ALSA driver
    * YUY2 and back end scaling for S3 Virge chips on fbdev (-vo s3fb)

    Decoders:
    * Indeo2 (RT21) support via lavc
    * Fraps video decoder via binary DLL
    * support for 8-bit PNGs with palette
    * support for dmb1 MJPEG files with ffmjpeg
    * support for musepack audio (WARNING: when seeking you might get
      ear- and speaker-breaking noises). If you hear clipping, use -af volume.
    * experimental speex support via libspeex
    * On2 VP7 video decoder via binary DLL
    * Duck/On2 TrueMotion2 (TM20) support via lavc
    * support FLX and DTA extensions for flic files
    * QDM2 audio decoding via lavc
    * cook audio decoding via lavc
    * TrueSpeech audio decoding via lavc
    * CamStudio video decoder via lavc
    * hwmpa pass-through MPEG audio codec
    * tremor updated to libogg 1.1.2
    * PNG decoding via libavcodec
    * removed native RealAudio codecs (ported to lavc)
    * Zip Motion-Block Video (ZMBV) decoder via lavc and binary DLL
    * support for QuickTime in24/in32/fl32 PCM audio
    * internal libfaad updated to CVS 20040915+MPlayer patches
    * RTJpeg decoder from lavc is preferred
    * bug fix for lavc WMA v2 decoder, now all files should be playable
    * -vc mpeg12 resizes the window when aspect ratio changes
    * Smacker audio and video decoding via lavc
    * Windows Media VC1 video decoder via binary DLL
    * Flash Screen video decoder via lavc

    Demuxers:
    * simultaneous audio capture/playback (-tv immediatemode=0) fixed in v4l2
    * PVR support
    * AAC ADTS demuxer
    * libdvdread updated to v0.9.4
    * support for some more MythTV NUV files
    * modularization of demuxer code
    * MPEG in GXF container support with extension-based detection
    * faster MPEG and much faster GXF demuxing
    * more user-friendly demuxer forcing
    * MPEG Layer 1 and 2 demuxing fixed
    * properly pass Vorbis extradata from Matroska container
    * DVR format support
    * H.264 ES high profile support
    * TV channel cycling
    * DVD subtitle and audio stream mappings fixed
    * fixed RealAudio demuxing, now all files should have correct A/V sync
    * partial support for QuickTime sound atom version 2
    * improved handling of text subs in Matroska files
    * DVD subtitles disabled by default
    * support sipr codec in old RealAudio files
    * fixed framerate detection of interlaced H.264 in raw/PS/TS streams
    * support for variable framerate Ogg/OGM files
    * made demux_ogg.c work with ffvorbis decoder
    * fixed playback of RealVideo in Matroska files on ppc
    * added support for Vorbis in MOV/MP4

    Streaming:
    * fix streaming of RealAudio files over HTTP
    * show SHOUT/Icecast metadata while playing
    * ultravox (unsv://) streaming support
    * stream code ported to new modular API, massive code cleanup
    * bandwidth selection for Real RTSP streams (for faster stream dumps)

    FFmpeg/libavcodec:
    * Snow bug fixes and speedup on x86, x86-64 and AltiVec
    * MPEG-1/2/4 and H.264 decoder speedup
    * Indeo2 (RT21) video decoder
    * Fraps video decoder (v0 & v1, v2 not yet supported)
    * Vorbis audio decoder
    * RV20 fixes
    * VP3 decoder fixes and speedup
    * countless bug fixes all over the place
    * vstrict=-1 is default, Snow, ffv1 etc. need vstrict=-2
    * skiploopfilter/skipidct/skipframe decoder options for very fast H.264
      decoding
    * D-Cinema audio demuxer and decoder support
    * Duck/On2 TrueMotion2 (TM20) decoder
    * FLX and DTA extensions for flic
    * QDM2 audio decoder
    * cook audio decoder
    * TrueSpeech audio decoder
    * WMA2 audio decoder fixed, now all files should play correctly
    * JPEG-LS decoder (unfinished)
    * CamStudio video decoder
    * Theora decoder
    * improved MOV and QuickTime demuxer
    * improved AVI muxer
    * multithreaded decoding
    * bitexact decoding
    * DV50 encoder, decoder, muxer and demuxer
    * true audio (TTA) decoder
    * AIFF/AIFF-C audio format, encoding and decoding
    * Creative VOC demuxing
    * Zip Motion-Block Video (ZMBV) decoder
    * KMVC decoder
    * NuppelVideo/MythTV demuxer and RTJpeg decoder
    * MP4 and MOV demuxer greatly improved to support all varieties of
      currently available files
    * AVS demuxer and video decoder
    * American Laser Games multimedia (*.mm) playback system
    * Smacker demuxer and decoder
    * Flash screen Video decoder
    * Trellis-optimized ADPCM audio encoder
    * Major improvements to Snow quality and encoding

    GUI:
    * skins now reside in a directory named 'skins', not 'Skin'
    * ported to GTK2
    * long standing upside down vpotmeter bug fixed
    * don't hang on unreadable skin files
    * random fixes and improvements

    Filters:
    * much faster version of spp filter (-vf fspp), and pp7 ("fast spp=6")
    * remove_logo filter
    * lavcresample now used by default (-af-adv force=0 gives old behavior)
    * vf_expand and vf_dsize now support aspect and round parameters
    * screenshot filter
    * -af pan command line fix, now outputs the right number of channels
      and accepts values < 0 or > 1. Channel order had to be changed.
    * -af sinesuppress to remove a sine at a certain frequency
    * negative stride support in swscale
    * big-endian and AltiVec fixes and performance improvements for swscaler,
      color conversions and post-processing
    * -srate fixed
    * hqdn3d: 2.5x faster temporal-only, 1.6x faster spatial-only
    * new proof-of-concept karaoke (voice removal) filter
    * motion compensating deinterlacer (-vf mcdeint)
    * Yet Another DeInterlacing Filter (-vf yadif)

    MEncoder:
    * audio encoding modularized
    * AAC (FAAC) audio encoding
    * border processing adaptive quantization in libavcodec
    * encoding zones, DivX profiles support, luminance masking,
      multi-threaded encoding for XviD
    * raw audio muxer
    * fixed various bugs in the EDL code
    * x264 "turbo mode" to speed up first pass of multi-pass encoding
    * x264 custom quantization matrices
    * -delay allows real audio delay instead of just a delay in the header
    * search for (deprecated!) frameno.avi is now disabled by default (use
      -frameno-file frameno.avi to enable)
    * -o is now mandatory. You can add 'o=test.avi' in ~/.mplayer/mencoder
      to get the old behavior back.
    * In multiple file encoding, either all or no files must have audio. Use
      -nosound to force.
    * support for VBR MP2 encoding in toolame
    * twolame support
    * libavformat muxers support
    * VBR audio in MPEG support
    * muxer_mpeg: added an experimental film2pal teleciner and fixed previous
      bugs that could lead to desync and to wrong TFF/RFF flags being set
    * rewritten muxer_mpeg.c: buffering and timing constraints will always
      be respected, provided that the muxrate is big enough

    Ports:
    * improved timer function on Mac OS X
    * New Mac OS X "macosx" video output driver. Supported on OS X 10.4
      and 10.3 with QuickTime 7 (requires QuickTime 7 SDK to build on 10.3)
    * Mac OS X 10.4 (Tiger) fixes
    * macosx audio output driver fixes
    * preliminary support for Intel Macs
    * support for playing DVDs copied to harddisk on Cygwin
    * DragonFly BSD support
    * liba52 ASM optimizations ported to AMD64
    * configure check and compiler optimizations for VIA C3, C3-2 and Pentium-M
    * configure check and compiler optimizations for AMD-64 extended
    * configure can now run with cross compiling, new configure option
      --enable-cross-compile
    * -(no)border option to get a bordered/borderless window on Windows
    * Experimental AIX support
    * AltiVec support fixes
    * POWER5 support
    * OpenGL output ported to Windows
    * FreeBSD default DVD device added
    * MIPS64 support
    * Darwin portability fixes
    * improved Debian packaging
    * improved Win32 multi-monitor support
    * Sun's mediaLib disabled by default on Solaris (broken and non-optimal)
    * VP6 and WMVA binary codecs should now work also under FreeBSD 6

    Others:
    * Audio/Video synchronisation fixes
    * enabled hinting for TrueType fonts
    * support for file:// syntax
    * -fb option removed, use the device suboption of -vo fbdev/fbdev2 instead
    * full gcc 4 support
    * TOOLS/vobshift.py: VOBsub time-adjust tool
    * TOOLS/psnr-video.sh: computes PSNR between two existing video files
    * fixed auto-insertion of lavc encoder (for DXR2/3 and DVB)
    * new option: -idle, to make MPlayer wait for input commands when
      done playing all files
    * lots of new slave commands (check DOCS/tech/slave.txt)
    * lots of new information provided by the -identify option
    * fixed ugly looking OSD with -vo gl2 and MMX
    * support for OSD localization
    * -rawaudio/-rawvideo requires -demuxer rawaudio/-demuxer rawvideo
    * libdvdcss updated to 1.2.9
    * ~/.dvdcss is used instead of ~/.mplayer/DVDKeys for cached CSS keys
    * libcdio support for CD playback
    * new option -msglevel to directly control the verbosity of MPlayer modules
    * -verbose option removed, use -v or "-msglevel all" instead
    * -edl is now per-file in MPlayer
    * new input command prefixes, "pausing_keep" and "pausing_toggle" which
      alter pausing state immediately after command
    * environment variable MPLAYER_VERBOSE controls verbosity before the
      command line is parsed
    * environment variable MPLAYER_HOME controls location where
      configuration files are searched for
    * memleak fixes all over the code
    * TOOLS/aconvert: allows MEncoder to encode from an audio-only file
    * TOOLS/3*m_convert: D-Cinema audio and video conversion program
    * TOOLS/qepdvcd.sh: anything supported to VCD/SVCD PAL/NTSC
    * TOOLS/encode2mpeglight: MPEG format encoding tool using only MEncoder
    * allow multiple -help clauses on the command line
    * console "OSD" for audio-only files
    * show total time when playing audio-only files
    * support for .wpl playlists
    * support for ncurses as termcap library provider
    * parallel make fixed
    * (improved) support for shared libav* libraries
    * playback/encoding profiles support
    * new property API
    * new -monitorpixelaspect option to determine monitor aspect from
      screen resolution



  pre7try3: February 15, 2006 (unreleased)

    Security:
    * heap overflow in demuxer.h fixed



  pre7try2: August 26, 2005

    Security:
    * heap overflow in PCM audio decoder fixed



  pre7: "PatentCounter" April 16, 2005

    Security:
    * heap overflow in Real RTSP streaming code fixed
    * buffer overflow in MMST streaming code fixed

    DOCS:
    * Czech documentation translation in progress
    * German man page almost synced
    * slave mode command documentation finished
    * TOOLS documented in TOOLS/README
    * audio filter documentation moved to the man page and updated
    * all audio filters documented
    * improved encoding guide
    * preliminary documentation for Snow codec in DOCS/tech/snow.txt
    * misc updates and fixes all over the place

    Ports:
    * DirectX video output fixed on Windows95
    * DirectX video output now supports 256 color mode
    * audio device selection support for dsound audio output driver
    * --enable-macosx-bundle, use config directory in the appwrapper on OS X
    * Sun audio output cleanup
    * x86_64 support fixes
    * OpenBSD support in libdha
    * VIDIX support for more Radeon 9200 models

    Drivers:
    * fixed ontop event for some window managers
    * audio output layer cleanup
    * unified colorkey handling code
    * vo_xvmc panscan fix
    * fixed some X11 crashes
    * OSD fixes in various video output drivers

    Decoders:
    * TWinVQ decoder via binary DLL
    * integrated Tremor decoder for Ogg/Vorbis
    * fixed decoding of stereo alaw files
    * preload QT DLLs to work around problems with their hardcoded paths
    * support for Real 10 RV30/40 Linux binary codec (fixes some RV40 files)
    * expose support for 422P and 444P raw formats
    * 32 bit RGB support in binary TSCC decoder
    * dropped support of old FAAD2 versions (<= 1.1)
    * support for Real 10 cook Linux binary codec (decodes cook5.1)
    * improved NV12/NV21 support
    * support for 32 bit float and extended WAV files
    * prefer native RealAudio 1.0 / 2.0 decoder over binary decoders
    * support for multichannel WAV files
    * ALAC (QuickTime lossless audio) support via lavc
    * WNV1 support via lavc
    * AASC (Autoderk RLE video) support via lavc
    * LOCO video support via lavc
    * fixed Layer 1 stereo playback via mp3lib
    * VMnc (VMware video) decoder via binary DLL
    * AMR NB/WB support via libavcodec and external reference decoders
    * ADTS AAC support

    Demuxers:
    * vqf demuxer
    * seeking in MPEG-ES fixed
    * support for Real multirate files
    * framerate autodetection for MPEG-4 and H.264 video in ES and TS streams
    * MP3 in Real files
    * more user-friendly info about audio and subtitle tracks in Ogg files
    * avisynth demuxer
    * Multichannel MP3 in MP4 files support (MP3on4)
    * some classes of nonworking 14.4/28.8 RealAudio files fixed
    * added code to autodetect and demux MPEG audio layers 1 and 2
    * demux AC3 audio files using libavformat by default
    * online audio stream switching in the MPEG and Matroska demuxers
    * 3GP demuxing support
    * DVB updates and ATSC tuner support
    * AVC in Matroska support
    * SWF and FLV support via libavformat
    * use proper Vorbis fourcc

    Streaming:
    * stream selection and bandwidth support for MMS over HTTP
    * fall back on HTTP if connection refused on pnm://
    * support for UDP streaming (udp://)
    * support for vstream TiVo streams (tivo://)
    * EOF detect and bugfixes in pnm:// streams

    FFmpeg/libavcodec:
    * RV20 fixes
    * many H.264 fixes
    * B-frames in H.264, H.264 weighted prediction support
    * a lot of integer overflow and pointer fixes
    * 32 bit RGB support in TSCC
    * multichannel MP3 decoder (MP3on4)
    * 3g2 support
    * ALAC audio decoder
    * LOCO video decoder
    * WNV1 video decoder
    * shorten audio decoder and demuxer
    * AASC video decoder
    * AMR NB/WB support via external reference decoders
    * significantly faster Snow decoding
    * experimental ratecontrol for Snow
    * countless bug fixes all over the place

    GUI:
    * half size event implemented and added to the menu
    * ESD configuration dialog and software volume control option
    * memleaks fixed

    Filters:
    * big cleanup of audio filter layer
    * faster af_format for most common cases
    * float handling in the audio filter layer finally fixed
    * obsolete audio plugins finally removed
    * updated HRTF filter
    * center channel adding filter
    * soft-telecined input support in pullup improved

    MEncoder:
    * new experimental MPEG muxer, compatible with DVD and (S)VCD
    * multiple file support
    * -speed support (framerate conversion with speedup/slowdown)
    * EDL support
    * low bitrate mp3lame encoding fix
    * MJPEG encoding fix
    * NUV endianness fix (makes old NUV files unplayable)
    * experimental libavformat muxer
    * mp3lame CBR encoding fix
    * 35% faster turbo mode for 1st pass

    Others:
    * -z option replaced by -vo png suboption
    * icc fix in the Win32 loader
    * crash with Turkish locale fixed
    * several memleak fixes
    * -aa* options are replaced by -vo aa suboptions
    * excessive verbosity reduced
    * RTC support for *BSD
    * non-UTF-8 external subtitles with Matroska fixed
    * gcc 4 fixes
    * partial NX (noexec bit) support
    * support libsmbclient with SSL
    * put changed notices into all imported files for GPL 2a compliance



  pre6: "X-mas present" December 23, 2004

    DOCS:
    * finally all options are documented
    * man page completely reviewed for spelling, wording and clarity
    * all audio output driver suboptions documented
    * all video output driver suboptions documented
    * audio filters section added to the man page
    * XviD documentation completed
    * French man page in sync again
    * German man page updated
    * new Czech (complete) and Swedish man page translations
    * fixes and updates in various places

    Ports:
    * full x86_64 support
    * -rootwin, -panscan support in the quartz video output driver
    * key repetition and aspect fixed in the quartz video output driver
    * "Movie" menu for quartz video output driver with zoom options & preset
    * fs_res quartz video output driver suboption chooses fullscreen resolution
    * VCD support for Darwin (Mac OS X)
    * Mac OS X Finder startup argument support
    * support for Real (Helix) codecs on Mac OS X (working this time)
    * fix for stdin input and slave mode on MinGW
    * support for -rootwin, -colorkey, -wid in the DirectX video output driver
    * improved monitor selection in the DirectX video output driver
    * new DirectSound audio output driver
    * mouse support in Windows
    * support for ZetaOS (mostly working)

    Drivers:
    * fixes in the VESA and GGI video output drivers
    * -jpeg removed in favor of -vo jpeg suboptions
    * jpeg video output driver now supports output to multiple directories
    * improvements for the Blinkenlights video output driver ;-)
    * OpenGL video output driver colorformat fixes (with manyfmts suboption)
    * aspect, panscan, hardware OSD support in the OpenGL video output driver
    * new pnm and md5sum video output drivers, replacing pgm and md5
    * yuv4mpeg video output now has a file= suboption, can be used with
      -fixed-vo to concatenate files having same width, height and fps
    * JACK audio output driver updated to bio2jack API changes
    * alsa9 and alsa1x replaced by alsa audio output driver
    * ALSA audio output driver always uses specified device, even for hwac3
    * support for mixer channel selection in the ALSA audio output driver
    * audio output driver for the polypaudio sound server
    * VIDIX Cyberblade TV-out fixed
    * VIDIX I420 support for Cyberblade and mga
    * VIDIX Radeon support on big-endian systems, other Radeon fixes
    * VIDIX Radeon R200 QM (Radeon 9100) support
    * CLE266 VIDIX driver
    * experimental SAVAGE VIDIX driver

    Decoders:
    * "experimental" support for 20 and 24 bit LPCM (DVD-Audio)
    * libmpeg2 updated to 0.4.0b
    * libfaad2 updated to 2.1beta CVS snapshot
    * DTS decoding via libavcodec
    * Windows Media Audio 9 Voice support via binary DLL
    * Windows Media Video 9 Advanced support via binary DLL
    * Windows Media Screen Codec 2 support via binary DLL
    * Windows Media Image Codec support via binary DLL
    * Windows Media Image 2 Codec support via binary DLL
    * VDOWave video support via binary DLL
    * Miro VideoXL video support via libavcodec
    * Creative ADPCM audio support via libavcodec or binary DLL
    * IBM Ultimotion video support via libavcodec
    * Micronas Speech codec support via binary DLL
    * H.261 video codec support via libavcodec
    * TechSmith Camtasia video codec support via libavcodec
    * sonic audio codec support via libavcodec
    * Snow video codec support via libavcodec
    * QuickDraw video support via libavcodec
    * Cinepak, CYUV and RoQ audio/video moved to FFmpeg
    * Vianet Lsvx video support via binary DLL

    Demuxers:
    * fix -nosound and -novideo for NSV
    * subtitle switching and language code displaying for Matroska
    * support for the .vp5 file format (AVI variant)
    * seeking in audio-only ASF files fixed
    * improved MP3 detection
    * support for AVC in .mp4 files
    * support for raw H.261 files via libavformat
    * improved seeking precision in MPEG files
    * better subtitle language code handling for MKV files
    * support DVHS files and H.264 over MPEG-TS
    * display length and position (in the seekbar) for MOV files
    * raw video in MOV files playback improved

    Streaming:
    * -cache-min and -cache-prefill options added
    * compilation fix for newer LIVE.COM versions
    * make ASF without ECC work
    * support for MMS on non-standard port
    * EOF detected in Real RTSP streams

    FFmpeg/libavcodec:
    * reduced resolution decoding with the lowres option
    * new experimental wavelet-based Snow video codec
    * new sonic audio codec
    * TechSmith Camtasia video decoder
    * IBM Ultimotion video decoder
    * QuickDraw video decoder
    * Creative ADPCM decoder
    * Miro VideoXL decoder
    * Sierra online audio files demuxer and decoder
    * QPEG video decoder
    * Electronic Arts Game Multimedia format demuxer
    * H.261 fixes, H.261 encoder
    * fix VIS accelerated code
    * DTS support via libdts
    * many DV fixes, seek in raw DV files
    * support AAC in MOV files
    * RV10, RV20 fixes
    * RV20 encoding
    * AVI demuxer cleanup, palette change support
    * iTunes metadata support
    * HuffYUV fixes (endianness, RGB32 predictor, median encoding, interlacing)
    * ffvhuff (enhanced HuffYUV codec)
    * SSE optimizations for 4x4 compare function
    * epzs motion search enhancements
    * quad tree based motion compensation
    * MPEG-4 qpel MMX2/3DNow! optimizations
    * H.264: lot of fixes and MMX2/3DNow! optimizations
    * AVC1 (H.264 without sync word in .mp4 files) support
    * H.264 qpel motion compensation
    * Indeo3 grayscale decoding
    * preliminary Truemotion 24 bit decoder
    * avizlib encoder fixed
    * trellis quantization support in H.263
    * DCT optimizations
    * AltiVec support on AmigaOS4
    * adapt MMX/MMX2/SSE/3DNow! optimizations to work on x86_64
    * seeking fixes
    * better and faster audio resampler
    * New dc1394 grabbing interface
    * preliminary decoding support for H.264 with CABAC and B-frames
    * dvr-ms support in ASF demuxer
    * NSV demuxer
    * DVD compatible MPEG muxer
    * MJPEG-B fixes
    * range coder (arithmetic entropy coder) used by Snow and ffv1
    * ffv1 enhancements: signed golomb, range codes
    * multi slice support for main profile H.264 streams
    * as usual, lots of bug fixes and optimizations

    Filters:
    * software volume control when no hardware support available, can be
      controlled with the -softvol and -softvol-max parameters
    * high-quality audio resampling with -af lavcresample
    * cropdetect rounding parameter
    * MPlayer -af help
    * missing audio plugins (extrastereo, volnorm) converted to audio filters
    * sine sweep generator audio filter
    * hrtf audio filter to convert multichannel audio to 2 channel output
      for headphones, preserving the spatiality of the sound
    * big-endian fixes in rgb2rgb converter
    * yuv2rgb AltiVec optimization fixes
    * support for LADSPA plugins

    GUI:
    * unified audio options dialog, also for ALSA
    * redrawing limited, decreases CPU usage in audio-only case
    * icons for the context menu
    * doublesize bug fixed
    * slowdown after opening the preferences panel bug fixed
    * remaining messages moved to help file for translation
    * slowdown after using the preferences panel fixed

    Encoding:
    * x264 encoder support
    * support for MP2 encoding with libtoolame
    * libavcodec "turbo mode" to speed up 2-pass encoding
    * support for 3-pass encode for libavcodec and x264
    * XviD encoder and decoder modules updated to API-4.1 (XviD-1.1.x)
    * flush remaining frames at end of encoding process

    Others:
    * -loop and -shuffle now work together
    * better EDL support
    * some --disable configure options finally work (mp3lib, liba52, libmpeg2)
    * framestepping
    * change playback speed during playback
    * some crashes with binary codecs fixed
    * subtitle alignment support for SAMI files
    * also support Windows path separator '\'
    * FriBiDi fixes for comma handling in Hebrew subtitles
    * -crash-debug option to attach gdb automatically after crashes
    * gcc 4 compilation fixes
    * compilation fixes for many files in the TOOLS directory
    * infamous "stuck mouse button" bug fixed, new -key-fifo-size option
    * reduced verbosity of MPlayer's output somewhat
    * -identify now prints some information about available languages
    * double buffering (-double) is now default
    * many memleaks fixed



  pre5try2: December 15, 2004

    Security:
    * buffer overflow in mp3lib fixed
    * heap overflow in Real RTSP streaming code fixed
    * stack overflow in MMST streaming code fixed
    * unnecessary BMP demuxer removed because of buffer overflows
    * heap overflow in pnm streaming code fixed



  pre5: "LinuxTag release" July 15, 2004

    Name:
    * It's "MPlayer - The Movie Player" instead of
      "MPlayer - The Movie Player for Linux" now.

    Security:
    * complete review of string operations, buffer overflows fixed

    DOCS:
    * small additions, corrections, updates all over the place
    * audio output driver section added to the man page
    * several bug fixes and improvements in the MEncoder documentation
    * DVD ripping guide extended and improved
    * AUTHORS file massively extended
    * German man page partially updated
    * Hungarian XML documentation translation started

    Ports:
    * encrypted DVD playback on Windows fixed (again)
    * Cygwin and MinGW now accept the same -dvd-device syntax
    * LIVE.COM now works under MinGW
    * foundations for MinGW crosscompilation
    * disabled SSE on MinGW as it caused crashes
    * AC3 passthrough for ao_win32
    * improved vo_quartz (YUV, multiple screens support)
    * vo_quartz made default on Mac OS X
    * ao_macosx fixed and made default again on Mac OS X
    * RealVideo binary codecs support on Mac OS X (still buggy)
    * big-endian fixes in vf.c, vo_tga
    * OpenBSD portability fixes
    * OpenBSD/VAX support
    * AMD64 support

    Drivers:
    * support for more Radeons (9800 XT among them) in VIDIX
    * Radeon related bug fixes in VIDIX
    * vo_gl2 now supports GUI, fix for flickering borders in fullscreen
    * support 24 and 32 bit PCM files, big-endian fixes
    * ao_sdl now converts unsupported formats instead of quitting
    * ENCA support
    * merged ao_alsa9 and ao_alsa1x drivers into ao_alsa
    * NeoMagic TV-out support through VESA
    * JACK audio output driver
    * vo_sdl fixes (wrong flags and screensaver disabling)
    * vo_directx fixes

    Decoders:
    * MSZH/ZLIB, FLI, QTRLE, RoQ video and RoQ audio support moved to FFmpeg
    * FFmpeg Cinepak and CYUV decoders preferred
    * audio format 0xff support (is AAC)
    * "raw" audio in MOV supported
    * Indeo audio (iac25) support via binary codec
    * upgrade libfaad2 to the FAAD 2.0 release
    * MPEG-2 chroma422/444 support
    * Winnov WINX and WNV1 support via binary codec

    Demuxers:
    * Ogg subtitle handling and other bug fixes
    * Matroska improvements
    * support seeking in Real files without -idx
    * support seeking in Real files without index with -forceidx

    Streaming:
    * ASF, MMST streaming fixes
    * URL escaping fixed
    * NSA (Nullsoft audio) streaming support
    * embedded RAM playlist support
    * multibyte URL support
    * rtp:// now supported even with LIVE.COM compiled in
    * miscellaneous bug fixes

    Filters:
    * vf_softskip: frame skipping filter for MEncoder
    * vf_harddup: frame duplication filter for MEncoder
    * vf_pullup minor fixes and improvements
    * AltiVec-optimized YUV to RGB converter
    * vf_spp memory corruption fix on reallocation

    FFmpeg/libavcodec:
    * MPEG-2 encoding with 8, 9, 10, 11 bit intra DC precision
    * DC clipping fix, intra_dc_precision > 0 support
    * Cinepak fixes and palette support
    * support skipping of MB rows during decoding
    * Vorbis in NUT fixed
    * NUT updated to latest specification
    * segfault and artifact fixes in SVQ3 decoder
    * motion estimation code: overflow and chroma fixes
    * change qscale -> lambda for the motion estimation
    * noise preserving sum of squares comparison function in ME code
    * fixed memory overwrite in truemotion decoder
    * clip input motion vectors, better error tolerance on bad vectors
    * FLAC decoder cleanup (partial demuxer/decoder separation)
    * memalign hack for SSE/SSE2 on that alternative OS :)
    * lots of AltiVec optimizations
    * qscale + qprd fix
    * QTrle4 support
    * H.261 decoder
    * coefficient saturation fix in H.263
    * H.263 MCBPC fix
    * per line lowpass filter in MMX and faster C lowpass filter
    * SVQ1 encoder
    * as usual, lots of bug fixes and optimizations

    Others:
    * fullscreen fixes for many window managers
    * fix crash on original Pentiums and older
    * dvd://start-end support
    * netstream (mpst://) support fixed
    * support comments in plaintext playlists
    * loader/ dependency removed
    * keepaspect option extended to all video output drivers
    * WMA to Ogg conversion and simple subtitle editing script added to TOOLS
    * support for more lame options
    * new set of GUI icons
    * memory conserving implementation of GUI potmeters
    * X11 code reindented
    * further gcc 3.4 support fixes
    * mixer API written for changing volume through libaf
    * -rtc-device option for specifying the RTC device
    * desktop/menu icon added
    * miscellaneous bug fixes and cleanups
    * multi-threaded encoding with libavcodec
    * fixed a bug with Real files introduced in pre4
    * -use-stdin renamed to -noconsolecontrols



  pre4: "YAML Counter" Apr 28, 2004

    Security:
    * HTTP parser remote heap overflow vulnerability fixed (from 1.0pre3try2)
    * Real RTSP remote buffer overflow vulnerability fixed
    * buffer overflow in the Matroska demuxer
    * potentially exploitable buffer overflow in CDDB TOC code

    DOCS:
    * new Copyright file covers files from other projects and their licenses
    * new DOCS/tech/translations.txt explains how to properly translate MPlayer
    * new Japanese console message translation
    * Polish translation finished
    * Italian man page translation
    * DVD ripping guide
    * telecine/interlacing guide
    * video output driver section added to the man page
    * XML build system rewritten - now supports building individual languages
    * miscellaneous updates all over the place

    Ports:
    * better PA-RISC detection
    * support for VAX (tested on VAXstation 4000/VLC) -- really, believe me!
    * optimizing for specific MIPS CPUs under IRIX
    * AMD64 detection under BSDs
    * fbdev driver updated for Linux 2.6
    * support for ELF only OpenBSD
    * optimizing for PPC 970 (aka G5)
    * SDL support fixed on MinGW
    * VIDIX working under Windows XP/2000 (native dhahelper)
    * builds out of the box under GNU Hurd
    * SSE optimizations enabled under MinGW
    * SSE support under OpenBSD
    * AltiVec support under NetBSD
    * GCC 3.4 support (due to changed behaviour in ASM code snippets)

    Demuxers:
    * Matroska containing RealVideo works better
    * fixed random segfaults in VIVO
    * endianness fixes in CDDA
    * UYVY support in tvi/v4l2
    * tvi/bsdbt848 now working under FreeBSD 5.2-CURRENT
    * tvi/bsdbt848 audio part working under NetBSD
    * LIVE.COM demuxer updated to conform with latest libraries
    * new, independent, C implementation of the Matroska demuxer
    * fix for rare Real files
    * more robust Real demuxer (can resync after errors)
    * support for AAC inside Real
    * MPEG Aspect code 4 fixed
    * wrapper demuxer for FFMpeg's libavformat (Nut is playable this way)
    * support for selecting subtitle streams with -slang inside Ogg
    * much improved seeking in Ogg
    * -sid/-aid/-vid start from zero in Ogg demuxer just like other demuxers
    * Nullsoft streaming video (NSV) demuxer
    * AVI OpenDML read and write support

    Streaming:
    * SMIL playlist parser
    * support for URL redirection
    * support for seeking in HTTP streams
    * updated LIVE.COM streaming code
    * fall back on live.com RTSP after Real RTSP
    * suggests -playlist if normal streaming fails
    * many improvements and bug fixes in the streaming code

    Decoders:
    * compilation failure without zlib in vd/lcl fixed
    * removed obsoleted decoders (which were moved to libavcodec), affected:
      vd/8bps, vd/msrle, vd/msvideo1, vd/rpza, vd/smc
    * workaround for buggy codecs in ad/acm (support for Sharp G.726)
    * fixed chroma-swapping in Hauppauge Macroblock decoder
    * AltiVec-optimized resampler in liba52
    * support for VP5 and VP6 DLL decoders
    * support for Alparysoft lossless video codec (through DLLs)
    * support for Lead MCMW wavelet video codec (through DLLs)
    * HE-AAC working through libfaad
    * removed libmpflac in favor of FFmpeg's FLAC implementation
    * liba52 dynamic range compression support

    Filters:
    * vf_bmovl bugfixes
    * vf_filmdint now handles 15fps NTSC input
    * huge updates and speedup on vf_pullup
    * big updates to vf_ilpack (proper interpolation and MMX optimizations)
    * vf_zrmjpeg: fast MJPEG encoder using libavcodec for Zoran
    * interlaced scaling support in vf_scale
    * vf_kerndeint: adaptive deinterlacer
    * vf_rgbtest: rgb test pattern generator for developers
    * vf_qp: QP change filter
    * vf_noformat: the same as vf_format but with reversed meaning
    * AltiVec-optimized SWScaler
    * vf_phase: phase shift fields
    * vf_divtc: duplicate frame removal from deinterlaced telecined video

    Drivers:
    * ao/esd behaves better over network now
    * support for Radeon 9200/9600/9600 Pro/9700 in VIDIX
    * -mixer support for alsa9
    * fixed OSS audio grabber module with hardware not supporting 44khz
    * native ALSA 1.x support (not through 0.9 emulation)
    * better multibuffer support in VIDIX nVidia driver
    * pan & scan support in VIDIX nVidia driver
    * support for more cards in VIDIX nVidia driver
    * vo_libcaca: color ASCII art output driver
    * vo_quartz: native MacOS X/Quartz video output
    * support for VIDIX when ATI FireGLX drivers are used

    FFmpeg/libavcodec:
    * H.263 AIC and MQ encoding support
    * fixed low delay decoding
    * fixed H.263+ encoding without UMV
    * lots of CBR improvements
    * MB type and QP visualization
    * lots of code cleanup
    * intra & inter dequantization split -> speedup
    * fixed stereo IMA ADPCM encoding
    * VBV delay setting support (MPEG-2 CBR)
    * improved RV20 decoder (most known errors eliminated)
    * interlaced DCT
    * interlaced motion estimation
    * interlaced MPEG-2 encoding
    * 4MV encoding fixes
    * initial interlaced MPEG-4 encoding
    * improved visual quality in SVQ3 decoder
    * fixed never-before-tested embedded string decoder in SVQ1
    * optimized quantization (including the trellis way)
    * Sierra VMD video decoder
    * MMX- and SSE2-optimized H.263 denoiser
    * better SVCD compliance (encoder side)
    * MMX- and MMX2-optimized interlaced DCT decision
    * various cleanup, memleak and segfault fixes
    * optimized (2x faster) the MPEG layer 3 decoder
    * grayscale coded MJPEG decoding support
    * avimszh and avizlib decoders
    * "packed" XviD decoding
    * fixed some bugs in RV20 B-frames decoding
    * closed GOP encoding
    * SSE2-optimized FDCT
    * support for quantizer noise shaping
    * support for EA ADPCM and SMJPEG IMA ADPCM
    * QT RLE decoder
    * OBMC fixes
    * FLAC decoder
    * better support for DivX5
    * MMX- and SSE2-optimized VP3/Theora decoding
    * support for Theora alpha3
    * many H.264 improvements
    * more robust MJPEG startcode search mechanism
    * better WMV8 decoding
    * native SPARC VIS optimizations
    * native G.726 codec

    Others:
    * -codecs-file option for specifying alternative codecs.conf file
    * fixed some minor bugs in the GUI
    * prevent sig11 when $HOME is not set
    * fix some command line handling corruptions
    * Swedish and Polish yes/no options in config files
    * support binding F11 and F12 keys
    * TOOLS/divx2svcd updated
    * stricter thread code in Win32 loader (works under NetBSD)
    * PJS subtitle support (was: dunnowhat)
    * TOOLS/avifix: simple tool to fix chunk sizes in AVI files
    * proper extraheader handling when libavcodec is used in MEncoder
    * AVI OpenDML read and write support
    * AVI VPRP (video property) read and write support
    * fixed long standing lame quality option off-by-one bug in MEncoder
    * MPL2 subtitle support
    * less verbosity in Win32 loader and other places



  pre3try2: security fix release Mar 3, 2004

    Security:
    * HTTP parser remote heap overflow vulnerability fixed



  pre3: "The Real Counter" Dec 9, 2003

    DOCS:
    * all MPlayer and MEncoder options documented
    * all FFmpeg/libavcodec options documented
    * Support for building incomplete XML documentation
    * Support for building all-in-one HTML docs
    * HTML documentation obsoleted
    * English, Polish and French HTML documentation removed
    * Spanish documentation translation finished
    * Macedonian runtime output translation added
    * small improvements and bug fixes all over the place

    Ports:
    * fixed compilation of Matroska on MinGW/Cygwin
    * support for detecting non-Intel CPUs under Cygwin
    * sub autoloading under Windows
    * removed pthread dependency (out of the box compilation on NetBSD)
    * more 64 bit fixes
    * a lot of Mac OS X fixes
    * prefer TOOLS/cpuinfo over linuxemu's /proc/cpuinfo under FreeBSD/x86
    * Darwin XMMS libs supported
    * support newer Darwin versions in AltiVec detection code
    * support for newer Apple GCCs

    Codecs and demuxers:
    * better support for (buggy) MEncoder created streams in libmpeg2
    * MPEG-TS demuxer updates
    * fixed the MPEG muxer
    * fixed tons of bugs in MMS streaming
    * user settable HTTP user-agent field
    * improved (now working) seeking with support for growing RealMedia files
    * saveable and loadable index files (workaround for formats not
      supporting files over 2GB)
    * Ultimotion VfW decoder
    * support for MMS streams with UTF urls
    * big DVB demuxer update
    * fixed MOV demuxer to always read ImageDesc (fixes ffsvq3 bugs)
    * fixed an old bug in AVI/Waveformatex size calculation
    * XviD API-4 (1.0 beta2) support
    * improved FLAC-in-Ogg support
    * Matroska: better AC3 detection
    * Matroska: VOBsubs, MP2, FLAC, AAC and HE-AAC support
    * improved detection of Real RTSP through URL analysis
    * fixed stereo 16 bit TWOS
    * fixed MPNG when using BGR24 images
    * control functions in Ogg demuxer
    * HTTP cookies support
    * LML-M4 MPEG-4 capture card raw stream format support

    Filters:
    * some fixes in the delogo filter
    * optimized eq2 filter
    * weighted gamma support in the eq2 filter
    * new filters: hue, spp, fil, yuvcsp
    * alternative postprocessing filter (spp)
    * big scale filter updates
    * zrmjpeg filter, a kick-ass MJPEG encoder using FFmpeg/libavcodec
    * filmdint: new inverse telecine filter, heavily MMX- and 3DNow!-optimized

    FFmpeg/libavcodec:
    * Lagrange multipliers instead of qscale, encoding quality much improved
    * fixed an old bug in MPlayer's support code
    * support wider range of VOLs in H.263
    * direct rendering support in MJPEG
    * massive MLib optimizations
    * more VQA files supported
    * Theora support
    * Sunplus JPEG (SP5X) support
    * H.263 GOB fixes
    * massive cleanups
    * reduced memory footprint (!)
    * fixed decoding if aspect ratio changes
    * MMX2 optimizations in HuffYUV
    * lots of bugs squashed in HuffYUV
    * long standing decoding errors after 'first frame is not keyframe' fixed
    * CRI ADX support
    * XA ADPCM support
    * fixed files with odd dimensions on PPC
    * optimized MPEG-2 bitstream parsing
    * better interlacing framework
    * support for IBM's XLC compiler
    * support for SAR (sample aspect ratio)
    * floating point AAN DCT
    * dynamically alloc big data fields (lower memory usage in most cases!)
    * fixed stereo IMA-ADPCM encoding
    * inline vs always_inline - some speedups
    * MMX2-optimized FDCT
    * accurate 2-4-8 DCT
    * much faster DV encoding (beats libdv)
    * support Cinepak files with funky (not divisible by 4) resolutions
    * AltiVec-optimized FDCT
    * XvMC speedups
    * initial ZyGoVideo decoding
    * RGB support in FFV1
    * new Palette API, all codecs updated
    * Noise reduction of DCT coefficients
    * "av_log" logging API
    * support for buffer hints from codecs
    * BGR24, RGB555 and PAL8 image formats
    * 8BPS, MS RLE, MS Video1, QT RPZA, QT SMC, FLIC and TrueMotion1 decoders
    * 16x8 MV visualisation support
    * H.263 overlapped block motion compensation (OBMC), 4MV support
    * H.263 alternative inter vlc support
    * H.263 deblocking filter (MMX-optimized)
    * H.263 modified quantization support
    * H.263 slice structured mode support
    * Real RV20 decoder (with B-frame support)

    Drivers:
    * VIDIX equalizer support in fbdev, svga and vesa
    * VIDIX colorkeying support in fbdev, svga and vesa
    * obsoleted option: -fb
    * new SiS 650/651/740/etc VIDIX driver
    * safer vo_directx direct rendering
    * massive nvidia_vid updates
    * gl2 updates
    * ggi now supports non-directbuffer rendering and slices
    * tdfxfb fixed on gcc 3.x
    * dfbmga updated, G200 support
    * colorkeying can be disabled
    * Radeon 9800 (R350) support in VIDIX
    * proper fix for buffer size workarounds in vo_zr
    * new vo_zr2 driver, which uses the advantages of the filter layer
    * fixed vo_vesa when used together with pthread
    * runtime stay-on-top functionality (in almost all output drivers)
    * ALSA 1.x support

    SWScaler:
    * updated MLib (Sun VIS) support
    * more accurate filters (rounding fixes)
    * MMX-optimized UYVY output
    * eliminated chroma scaling bugs

    Others:
    * fixed aspect and geometry
    * fixed compilation when libavcodec is missing (although it's a bad idea)
    * MTRR detection added to TOOLS/cpuinfo
    * FAAD detection in configure fixed/improved
    * improved FLAC configure detection
    * GUI file selector updated for newer formats
    * Fontconfig support
    * proper VOBsub seeking support
    * removed oldskool libcss support (nobody uses it, it has drawbacks and
      possible security implications)

    MEncoder:
    * FFmpeg/libavcodec audio encoding support
    * exit if there's no video stream (avoids unexpected segfaults)
    * huge bug fixed (missing InitTimer call), screwed up timers in some cases
    * rawyuv (i420) 'encoder'



  pre2: Oct 5, 2003

    Security:
    * remotely exploitable buffer overflow in the ASF streaming code fixed

    DOCS:
    * Spanish and Russian translations almost finished
    * French, Hungarian, Polish translations updated
    * New Romanian translation started
    * numerous sections updated

    Ports:
    * initial Amiga/MorphOS (through GeekGadgets) support
    * FreeBSD 5.x (libkse/libthr) support in Win32 DLL loader
    * finally fixed the compilation on non-MVI capable Alpha CPUs
    * better AltiVec detection in configure
    * OSD menu now works on MinGW
    * slave mode, VOBsub and MEncoder support on Windows
    * MinGW 3.1.0 supports MPlayer out of the box!
    * VIDIX and libdha ported to Windows
    * SDL on IRIX support
    * vo_gl2 video output ported to Windows

    Codecs and demuxers:
    * support for QuickTime version 6.3 DLLs
    * fixed some bugs in imported FAAD
    * disabled internal FAAD when using buggy GCC
    * --enable-externalfaad option to force using external FAAD library
    * imaadpcm bug fixed
    * ViVD v2 codec support (DLL only)
    * QuickTime codecs support inside Matroska
    * improved seeking inside Matroska
    * some bugs with DMO codecs have been fixed
    * fix for MOV files with bogus user data length
    * fixed some demuxers which read after EOF
    * better RTP synchronisation
    * FLAC support through imported libmpflac

    Filters:
    * new delogo filter (for removing TV channel logos)
    * presets support in swscaler filter
    * new audio filter export, for supporting visual effect applications
    * correct select handling in bmovl filter

    FFmpeg/libavcodec:
    * better DivX/XviD bug detection code
    * Id RoQ decoder
    * Interplay MVE decoder
    * WC3/Xan video decoder
    * Xan DPCM, DK3 & DK4 ADPCM audio decoders
    * detect old XviD with fourcc=DIVX
    * vp3 decoder fixes
    * improved the Alpha optimizations
    * x86 optimizations are threadsafe now
    * settable scene change threshold
    * better MPEG-1/MPEG-2 conformance encoder
    * quality improvement for high bitrate videos with trellis quantization
    * indeo3 decoder fixed
    * new options: mv0, cbp
    * DV video encoder
    * MPEG-1 now works with Trellis quantization

    Faad2:
    * synced to latest CVS
    * HE_AAC profile added
    * SBR QMF improvements
    * DRM updates
    * Covariance speedup
    * reduced memory usage
    * overall cleanups and fixes

    Drivers:
    * VIDIX driver for nVidia cards
    * directfb2 fixed for latest directfb
    * smoother audio playback with alsa9
    * fullscreen and geometry support in directx
    * fullscreen support with OpenGL drivers
    * OSD fixed with svga
    * new cvidix and winvidix drivers
    * user settable colorkey

    Others:
    * several leak fixes
    * selecting optimizations for PPC 7455 CPU
    * CPU detection code now measures speed on x86
    * unrarlib cleaned up a bit
    * updated the list of known x86 CPUs (including Opteron!)
    * subtitle alignment and smart line splitting options



  pre1:  "Development" on the beach Sept 1, 2003
    NOTE: the MPlayer 'main' branch was forked at the time of 0.90-rc4, so
    0.90-rc5 (and later 0.90 releases) changes are independent!
    (it also means that there are main-only and 0_90-only changes)

    DOCS:
    * DOCS/Language/ dirs renamed to DOCS/id, English files moved to DOCS/en
    * HTML --> XML format conversion (English, Russian and French for now)
    * new Spanish DOCS translation
    * man page restructured, options ordered
    * Finally merged libavc-option.txt into the man page.
    * slave mode commands moved from the man page to DOCS/tech/
    * traditional Chinese help file added
    * massive help file updates, most languages are up to date now
    * new and improved Windows port section with Cygwin and MinGW subsections
    * almost all options documented
    * fixes and small updates all over the place

    Big/Structural changes:
    * linux/ dir renamed to osdep/
    * postproc/postproc* files moved to libavcodec
    * old libmpeg2 replaced with patched version of the 0.3.1 release
    * docs priority & installation (--language=ab,cd,ef,all and so on)
    * yuv2rgb conversion removed from most vo drivers (like fbdev, gif89, etc)
    * reverse-order -vop option obsoleted by -vf, big config layer changes
    * stream layer "cleanup", -dvd -> dvd:// etc
    * autosub fuzziness, it tries to load all subs with similar filenames
    * removed the whole old config reader, leaving only the newer one
      (no backward compatibilty!)

    Ports:
    * HP-UX fixes
    * Ported to Darwin / Mac OS X (with extra accurate Darwin timers)
    * Ported to Win32/MinGW (including network, timers, getch, etc)
    * Win32 codecs DLL support on Win32 (Cygwin and MinGW)
    * fixed mpdvdkit on Cygwin and MinGW
    * Lots of PPC (including AltiVec) optimizations
    * Some ARM fixes
    * Alpha fixes (especially non-gcc3 support)
    * Initial Hitachi SuperH support (SH3/SH4)

    Codecs/demuxers support:
    * RealAudio Win32 DLLs support
    * various RealAudio/RealVideo fixes, including WxH bugs, Sipr, etc
    * various RealMedia a-v sync fixes
    * RealAudio V4 demuxer
    * RealAudio 14_4 and 28_8 codecs support (both binary DLLs and native code)
    * RealMedia rtsp:// support (independent from the live.com RTSP stuff!)
    * Matroska demuxer (C++ version)
    * demuxer: enabling MPEG-4-ES autodetection, H.264-ES support
    * WAV extradata parsing (for truespeech, atrac3, etc)
    * MPEG-TS (Transport Stream) and TIVO demuxers
    * DVB (Digital Video Broadcasting) input driver
    * hwac3: DTS passthru support
    * new filters: down3dright, detc, telecine, tfields, ilpack, ivtc, dsize,
      tinterlace, pullup (MMX-optimized!), framestep, tile
    * vf layer: slices support (crop, expand, swscale only)
    * vf scale aspect fixes
    * swscaler: cleanup & API change, yv12 -> yuy2 in alpha asm,
      -fPIC compileable
    * swscaler: brightness/cont/sat. and different YUV matrices support
    * NUV encoding
    * SGI image files decoding (-mf)
    * Theora video (using libtheora/libogg) support
    * DivX.com 5.0.5 libs support
    * support for latest XviD en/decoder features
    * decoder for Hauppauge PVR 250/350 MB-YUV format (fourcc HM12)
    * support for Vanguard's Win32 H.264 etc codecs
    * Video for Linux 1: various bugfixes, video eq support
    * Video for Linux 2 support
    * TV support: kick-ass image format handling
    * mp3lib: moved the assembly sources into gcc inline assembly (c)
    * mp3lib: sync with mpg123 0.59s-pre
    * mp3lib: final layer-1 support
    * mp3lib: skip trashed first MP3 frame, fixes many buggy/misdetected files
    * imported a working FAAD version
    * 8BPS (Planar RGB) support
    * working DVD (libmpdvdkit) support for Cygwin/MinGW

    FFmpeg/libavcodec:
    * libavcodec: static,const,compiler warning cleanup, UINTX -> uintx_t
    * old HuffYUV v1 support
    * PAL 4:1:1 SMPTE 314M DV streams support, NTSC DV last MB column fix
    * fixing padding bug autodetection for some rare files
    * DspContext.(i)dct_* bitexact cleanup
    * user settable quantizer bias
    * MPEG-1 slice encoding support
    * MSMPEG4 2-pass support
    * H.264 video decoding
    * Indeo 3 video decoding
    * VP3 video decoder (buggy somtimes)
    * Sorenson 3 (SVQ3) video decoder (it's actually a H.264 variant)
    * 3IV1 (3ivx v1) decoding
    * ASV1 (ASUS Video v1) and ASV2 (ASUS Video v2) en/decoding
    * Improved SVQ1 decoding (using FFmpeg VLC functions)
    * truncated unary binarization, unary k-th order exp golomb binarization :)
    * FFV1: lossless YUV codec, compresses a lot better than HuffYUV, but slower
    * lossless MJPEG en/decoding, pegasus "pseudo yuv" (=RCT) decoding
    * ATI VCR1 and VCR2 decoding
    * full featured SH4 optimizations
    * ARM-optimized simple_idct
    * MPEG-2 encoding
    * PSX MDEC decoder
    * user settable quantization matrices

    Drivers:
    * x11_common: fix detection of metacity
    * x11_common: 10l fix in original layer detection code
    * x11_common: extended fstype config options
    * x11_common: smooth window moving
    * tdfx_vid driver (3dfx cards overlay with AGP support)
    * vo_xover: general X11 overlay driver, currently only tdfx_vid uses it
    * mga_vid: various fixes, 16MB G400 detection, support for multiple cards
    * new svgalib vo driver
    * vo_directfb2: triple buffering support, configuration sys changed, fixes
    * OpenGL driver cleanups/fixes (both vo_gl and vo_gl2)
    * vo_fbdev cleanup/partial rewrite, now with real direct rendering
    * vo_xvmc: new driver featuring XvMC (HW MC/IDCT) acceleration
    * new TGA output driver
    * new vo_fbdev2 (written from scratch)

    Others:
    * gcc can now detect badly called mp_msg()s
    * many config/cmdline parsing fixes (some of them were at least 100000l bugs)
    * configure: enable VIDIX for PPC
    * configure: full featured PPC optimizations, rewritten architecture handling
    * spudec.c: Fix "invalid fragment" handling, Improved subtitle queueing
    * network streaming layer: IPv6 support
    * FTP support
    * playtree parsing speedup :)
    * various URL parsing fixes
    * Crash on broken config files finally fixed!
    * GUI: PPC (reverse byteorder) fixes
    * GUI: revert to 'default' skin if configured skin failed
    * TOOLS/plotpsnr.pl: PSNR plotting tool using gnuplot
    * DOCS/tech/mpcf.txt: MPCF/NUT draft/specification
    * TVout/matroxtv: various improvements
    * spelling/grammar fixes in numerous files



MPlayer (0.90)

  rc4:  "FlameCounter" Feb 9, 2003

    DOCS:
    * some clarifications and updates in the English DOCS
    * massive translation and help-file updates

    Fixes:
    * -ac hwac3 fixed (was broken in rc3)
    * vo_svga: 4bp & 8bpp fixes
    * various GUI fixes, including some critical bugs
    * rage128 VIDIX PPC fixes
    * libmenu: one crash fixed, some cleanup
    * fixed ./configure --cc="ccache gcc"
    * -loop fixes, now -loop 2 plays a file twice :)
    * (mirrored) OSD volume symbol fixed (|\ -> /|)
    * 32bpp QT-RLE support
    * AltiVec on non-Darwin systems support
    * QuickTime reference file support fixes
    * mp3lib: layer-2 decoding fixes
    * updates to extension->demuxer mapping table
    * libavcodec: DivX 5.03 decoding fix
    * ao_oss: limited channels handling fixed
    * fixed OGM subtitles and iconv
    * fixed -subcp option with unicode truetype fonts
    * -mf: type detection (based on extension), better defaults
    * vo_xv: -fixed-vo support fixed (fullscreen switching)
    * Ogg-in-AVI (audio format 0xFFFE) demuxing fixed
    * vorbis decoding fixed (outer loop cleanup)
    * swscaler: 4bpp depth 1 pixel/byte format support for -vo svga
    * missing error message in command line parser for missing parameters
    * swscaler: YVU9->YV12 fixes
    * -ao mpegpes + -ac hwac3 fixed
    * -ao pcm bogus WAV header fixed
    * -vo x11 + -wid fixed
    * auto-insert the 'palette' filter if needed, support fixed in filters
    * sig11 when playing second audio-only file fixed
    * configure: detection of CDDA, nas, i18n, svgalib, FAAD2, lame fixed
    * -af/-af-adv support in MEncoder fixed
    * libmpdvdkit2: upgraded to use libdvdcss 1.2.5

    Features:
    * raw video support (-rawvideo, similar to -rawaudio)
    * experimental MPEG-4-ES support (enable with -demuxer 27 -fps xxx)
    * new video filter: field (cheap deinterlacer)
    * DVD/VOBsub improvements: positioning, optional gaussian blur scaler
    * vf_bmovl: 400% speedup :)
    * libavcodec: native DV audio decoder
    * GIF demuxer (for animated GIFs)
    * new noise removal filter: -vop denoise3d
    * per-channel gamma and MMX-opt'ed bri/cont/saturation support in -vop eq2
    * live.com lib support cleanup, support for more stream types
    * playtree imported into the GUI instead of the GUI's own playlist hack
    * support for the XviD and DivX4/5Linux libraries at the same time
    * -fstype option: override priority/layer of the fullscreen switch methods
    * libavcodec: some B-frame related encoding failures/crashes fixed



  rc3:  "BugfixCounter" Jan 19, 2003

    DOCS:
    * English man page & HTML docs updates
    * audio filter documentation
    * help_diff.sh doesn't depend on bash any more
    * Hungarian, French, Italian, German, Polish(?) docs synced

    Important fixes:
    * X11 fullscreen switching (yes, again...) rewritten, some X11 code cleanup
    * Voxware and QuickTime DLLs finally work (was broken in some contexts)
    * VIDIX Radeon support cleanup, should really solve the pink screen bugs
    * Cygwin: -vo directx crashes and garbled picture with some files fixed
    * OGM/Ogg seeking (broken frames) fixed, subtitle fixes, XCD support
    * libaf: big (audio filter layer) updates, floating point support, speedup
    * ffwma2 fixed (better error resilience)
    * SPU queueing - fixes missing or early disappearing DVD subtitles
    * the mysterious DVD audio delay (150-300ms) fixed
    * extension-based file format detection fixed the MP3 vs. MPEG-PS conflict
    * cache2 keeps buffer for non-seekable media, fixes QuickTime streaming

    Fixes:
    * mp3lib CPU detection part cleanup, 'decwin' linker problem fixed
    * various cddb:// fixes, support of NetBSD 1.6
    * libmpdvdkit2: Fix DVD authentication on Solaris 9
    * libmpdvdkit2: libdvdcss upgraded to 1.2.4 (keeping the key cache patch)
    * libmpdvdkit2: fixed decryption from multiple VOB files (hdd or Darwin)
    * -ao arts, -ao oss: Fix 8-bit sound support
    * -vop expand + FFmpeg codecs conflicts solved, some other -vop bugs fixed
    * -ac ffmp2 with MPEG files (sig11) fixed
    * QT Qclp audio codec initialization fixed
    * exit codes cleanup (0 for quit/eof, 1 for error)
    * -ao win32 sync problems solved, -autosync 100 is still recommended
    * -vo gif89a uninit sig11 fixed
    * the usual compiler warning fixes :)
    * use -pphelp instead of -vop pp=help
    * various big-endian fixes
    * 16bpp packed YUV fixes in crop, mirror, rotate filters
    * some -fixed-vo and vo_preinit fixes, -vo sdl, xmga, mga should work...
    * various Solaris compatibility fixes (should work out of the box)
    * mms:// port fixes, tries 1755 if 80 failed
    * libavcodec: various ME fixes, B-frames fixes, WMV2 slice decoding fixes
    * -ao alsa9 audio-file playback high CPU usage fixed
    * libaf updates, 2-pass initialization to get better filter path
    * better detection of playlists, support for [Reference]-style format
    * handle QuickTime reference media files as playlist
    * cddb:// & cdda:// CD-ROM device name fixes on Linux and *BSD

    Features:
    * -ao esd: new EsounD audio driver
    * -vo dxr3: new NORM option
    * XAnim & RealPlayer binary Codecs working on PPC
    * Radeon 9000 support in VIDIX, colorkey restoring for all Radeons
    * initial PPC (big-endian) support in VIDIX Rage128 driver
    * pnm:// streaming support (ported from xine)
    * muxer layer: MEncoder can now write MPEG-PS format, too (EXPERIMENTAL!)
    * libavcodec: WMV2 decoder (buggy/untested)
    * DVB "HEAD" (aka. NEWSTRUCT) drivers support
    * subtitle background bounding-box support (optional grey-level & opacity)
    * libaf: 3 new filters: panning, compressor/limiter and a noise gate
    * per-mediafile config file support (for file-specific options)
    * iconv (codepage conversion) support for OGM (Ogg) subtitles
    * v4l: user friendly channel tuning
    * freetype & old-style RAW font support usable (compilable) at the same time
    * vo_directfb2, vo_dfbmga: DirectFB 0.9.16 support
    * libavcodec: motion estimation pre pass, qpel encoding, trellis quantization
    * libavcodec, liba52, mp3lib: AltiVec optimizations
    * keep window aspect ratio at resizing (x11, xv), requires WM support
    * -geometry option, also accepts X11 syntax
    * real .bin+.cue (S)VCD images support (-vcd 2 -cuefile xxx.cue)
    * postprocess: YUV 411/422/444 support, stride fixes
    * jumping of overlapping subs fixed, sorting is automatic, iconv fixes
    * MPEG-2 telecine detection and automatic inverse telecine (MPlayer only)

    GUI:
    * correct GTK widget destroy event handler
    * fullscreen switching fixed (sync with x11_common)
    * fix GTK submenu
    * new font render engine
    * added persistant history patch
    * SDL Audio configure window
    * add overlapping to preferences
    * add playbar for subwindow
    * add vertical potmeter for skin
    * fixed 'single pixel bug'
    * fixed some possible crashes



  rc2: Dec 24, 2002
    General:
    * DOCS/tech/encoding-tips.txt and tech/directfb.txt
    * some DOCS corrections/updates/sync/HTML fixes
    * GUI: fixed three submenu bugs and several other problems
    * more compiler warning fixes
    * NetBSD: CPU SSE/SSE2 detection & VCD reading fixes
    * fixed possible v4l capturing crash
    * merged the EDL 0.5 patch - using & creating edit-lists (runtime cut&skip)
    * subtitle alignment changeable: top/bottom/middle (key 'i')
    * -slang support for VOBsub files

    VO:
    * X11 fullscreen switching code changed again (esp. for GNOME2/KDE 3.1)
    * VIDIX: svgalib kernelhelper support (as libdha alternative)
    * VIDIX driver for trident cyberblade card
    * VIDIX: 8 pixel shift & pink window bugs fixed in the RADEON driver
    * new, rewritten version of vo_svga (VIDIX support etc) and vo_gif89
    * yuv4mpeg vs. framedrop/frameskip fixed

    Codecs:
    * libavcodec: fixed possible 20% speedloss bug
    * support for the experimental (and buggy) dev-api-3 XviD CVS branch
    * fall back on built-in codecs.conf if no compatible external file found
    * experimental Sorenson 1/3 encoding (using QuickTime DLLs)
    * more accurate video bitrate calculation for AVI files
    * presets support for libmp3lame encoding
    * CDDA seeking fixed
    * Win32/RealPlayer codecs DLL & 64bit Alpha Linux RealPlayer codecs support
    * XMMS Input plugins (demuxer & codec) support
    * Fixed a bug in MMX-optimized mp3lib (triggered by OpenBSD).



  rc1:  "CodecCounter" Dec 7, 2002
    Docs:
    * new French translation
    * IRIX section
    * various updates (both English & Hungarian)

    Codecs:
    * new codec pack download page (there are several packs for various IFs)
    * Win32/QuickTime codec plugin DLL support -> SVQ3 + QDMC/QDM2/Qclp !!!
    * Win32/DMO codec DLL interface support -> Windows Media Audio/Video 9 !!!
    * MJPEG 2000 support (using Morgan & Imagepower VfW DLLs)
    * libavcodec: optimized HuffYUV en/decoder, with experimental YV12 support
    * libavcodec: MJPEG-B support (need more samples)
    * more xvidencopts
    * VorbisGain tag support, tremor (fast vorbis decoder lib) support
    * BIG libavcodec messups & codmetics & cleanups & API changes & fixes
    * dynamic plugin support for libmpcodecs (for future binary codec releases)

    GUI:
    * general code cleanup, more robust GTK code
    * preferences: screensaver, Autosync settings
    * cache=4 fixed (caused jerky/lagging/slow playback with gmplayer)

    Others:
    * new config/cmdline parser code (optional)
    * OSD menu system (preferences, shell, file selector, etc)
    * libaf: runtime cpudetection, volume, equalizer, better format conversion
    * subtitle overlapping can be disabled, added subtitle sorting
    * subtitle dump to JACOsub and SAMI formats
    * displays URLs from 'Reference Media' type MOV files, dump generic data
    * find best (longest) streams in MOV files (twotowers...)
    * get position/length function in demuxers - for slavemode & -identify
    * -ao alsa9 surround fixes, 8-bit PCM fixed
    * -vo dfbmga: -dr support, fixed OSD flickering
    * -stop-xscreensaver fixed, support for KDE screensaver, too
    * More compiler warning fixes
    * AltiVec (G4) support



  pre10:  "BirthdayCounter" Nov 11, 2002
    Docs:
    * DVD auth, VCD sections extended (DOCS/cd-dvd.html)
    * unified *BSD sections, extended Cygwin

    Fixes:
    * LIRC error message (Error while reading cmd fd X : Success) fixed
    * playback of some (streamed?) DivX files starting with non-I-frames fixed
    * -vo png fixed (removed builtin YV12 support, removed OSD)
    * some MP3 playback/seek segfaults fixed
    * VIDIX Mach64 colorkey on PPC fixed
    * -ao sdl now handles "featureless" soundcards
    * -vo zr fixes
    * fixed sig11 if vo init failed
    * various DXR2 and DXR3 fixes
    * v4l buffering fixed
    * fixed multiple reads caused by byteswapping macro (mjpeg.c, mach64_vid.c)
    * cleanup of postprocessing code - now it's threadsafe and can be shared
    * ported to GNU/Hurd
    * cleanup of AVI pts (timestamp) handling - no more BPS hack in mplayer.c
    * small cleanup of A-V sync code - using relative instead of absolute timers
    * GUI code cleanup, obsolete files/dirs removed
    * various small bug fixes, endianness fixes
    * MEncoder: -pass option removed, use -divx4opts pass=N / -lavcopts vpass=N
    * MEncoder: "ff_rate_estimate_qscale: Assertion `q>0.0' failed" fixed!
    * MEncoder: -ovc xvid fixes, cleanup, enhancements
    * screensaver/dpms re-enabling fixed
    * RealVideo demuxer fixes - ASF-style stream detection method

    Features:
    * -ao win32 (for Windows port)
    * libavcodec: native WMA v1/v2 (aka DivX audio) decoder
    * hw-accelerated video eq for -vo x11 and gl2, using DirectColor colormap
    * overlapping subtitles support, jacosub (*.js) format support
    * -vo dxr3 got a new syncengine, ':sync', also added native overlay support,
      activate with ':overlay', read the manual for more info on how to set up
    * QDMC/QDM2/MACE audio codec support, using QuickTime 5 Win32 DLLs (libwine!)
    * libavcodec: various MJPEG decoding fixes - now it decodes all sample files!
    * mencvcd updates, sox/toolame support, etc
    * -vo dfbmga - play video on Matrox G400's second head using directfb 0.9.14
    * RealAudio ATRC (sony atrac3) audio support (using binary plugin)

    Filters:
    * -af/-af-adv options cleanup
    * now auto-inserting -vop lavc for MPEG-only vo's
    * video filter API documented :)
    * better deblocking filter (-vop pp), pp/npp syntax changed!
    * -vop 2xsai - 2x scaler for drawn images (low-color cartoon animations)
    * -vop unsharp - a sharp/blur filter, nice, but very slow
    * -vop il - (de)interleave fields
    * -vop swapuv - guess what :)
    * -vop boxblur - box blur...
    * -vop perpective
    * -vop sab
    * -vop smartblur



  pre9: Oct 24, 2002
    Docs:
    * man page rewritten again :)))
    * man page updated to latest options, including lavc options
    * Chinese docs translation added
    * Hungarian translation is (was? :)) up-to-date again

    Cleanup:
    * divx4_vbr.c is now really GPL - with the permission of the DivX.com guys!
    * cyuv decoder restructuring, now supports planar YUV formats, too
    * removed obsolete variables, like has_audio, has_video, allow_dshow, fifo
    * help_mp-XX.h files moved to help/ subdirectory, removed obsolete entries
    * the obsolete 0x1ff eof hack removed from MPEG-ES demuxer and decoders
    * stheaders.h cleanup, removed unneeded wine includes from MPlayer core
    * tons of compiler warning fixes, including some 10l ones
    * mga/xmga vo shared code, vesa and svga drivers cleanup
    * major vo drivers are now -fixed-vo compliant: x11, xv, xvidix, xmga, gl2
    * libmpdemux option handling cleanup - now it's MPlayer-independent again
    * removed fork() from LIRC input module
    * libfame removed from main tree/release - libavcodec is faster, better etc.

    Fixes:
    * Some fullscreen switching fixes, including Metacity vs KDE 3.1
    * Many GUI bug fixes
    * -vo DGA fixes, cleanup
    * -dvdkey sig11 fixed
    * K6-III's 3dnowex vs mmxext sigill fixed in mp3lib
    * -vo gif89, jpeg U-V swapping fixed
    * RTC setup fixes, more verbose messages, hints
    * MEncoder: demuxer/codec uninit order fixed (solves some sig11)
    * various v4l and ALSA capturing fixes
    * demux_mov: fixed crash with MPEG-4 on SPARC, decoding on big-endian
    * various NAS ao fixes
    * libvo: optional stride support for packed YUV / RGB formats
    * MEncoder: set keyframe flag on audio packets, fixes Windows seeking
    * loader: fixed 2 10l bugs, ATI VCR2 DLL now works. using new style CS code.
    * demux_avi: always use block counter even if dwSampleSize!=0, fixes samples
    * SPU decoder (DVD/VOBsubs): fixed 2 major bugs causing lost subtitles
    * various memory leak fixes (valgrind rulez :)
    * fixed RealAudio SIPR(O) codec (the wrapper didn't find the dspr.so.6)
    * mms:// audio (radio) streaming fixed
    * DVB: -vop lavc=bitrate is working again
    * various big-endian fixes

    Features:
    * new audio filter layer (libaf) - automatic samplerate conversion
    * experimental -vo directx driver for Cygwin build
    * unrarlib included for rar'ed VOBsubs
    * native XviD encoding (-ovc xvid) interface for MEncoder
    * new softeq filter with gamma support: -vop eq2
    * -ao/-vo accepts list of drivers and can fall back on one, like -ac/-vc
    * audio/video codec selection (-ac/-afm) rewritten, now uses codec/fm list
    * get_delay() smoothing (-autosync) - should help buggy sound drivers
    * smb:// URL support (disabled by default, ./configure part not yet done!)
    * support for 1/4/8bpp raw video (requires -vop palette / -vop 1bpp)
    * support for QuickTime alaw/agsm audio codecs, 3IV2, 3VID video codecs
    * swscale can now output YUY2 format, upscaled (default), unscaled (-sws 0)
    * VIDIX with LinuxPPC support (Mach64 is confirmed to work)
    * GUI: cache, autoq settings, start in fullscreen, toggle button in menu
    * New video filter to overlay images over video: -vop bmovl

    Libavcodec:
    * RV10 codec cleanup (2nd level demuxer moved to demuxer layer)
    * MPEG-4 interlaced DCT _en_coding support
    * luma masking support (encoding)
    * runtime selectable IDCT algo
    * faster MPEG-1/2 decoder
    * DV decoding (both PAL and NTSC)
    * MPEG-1 2-pass encoding support
    * better/cleaner error resilience (done in a 2nd pass after decoding)
    * H.263/MPEG-4 out of order slice decoding
    * -lavdopts bug= reworked, now uses flags, autodetects most of them
    * complete MPEG-4 GMC decoding support



  pre8: Sep 18, 2002
    Docs:
    * man page rewritten, now has better indenting, and can be converted to HTML
    * AUTHORS, MAINTAINERS converted back to separate text files, and updated.
    * ChangeLog file is included again (was removed after 0.18)
    * some new tech docs on libmpcodecs, updates/fixes in others, manpage.txt
    * more updates in translation files (help_mp-XX.h)
    * removed obsolete/unused entries from help_mp-en.h

    Cleanup:
    * XAnim interface merged & fixed, now uses mpi and supports direct rendering
    * cleanup of libmpdemux stream layer, especially of TV and MF parts
    * more unused files removed: vo_fsdga, vo_odivx, vd_rle, timer.c, ttf_load

    Fixes:
    * the http:// infinite memleak bug has been fixed, some WMS9 mms:// fixes
    * various SPARC/Sun, HP-UX and NetBSD/OpenBSD portability fixes
    * -vop palette fixes, CRAM and QPEG colors are OK now
    * demuxer fixed for >2GB nuppelvideo files
    * MEncoder: -ss fixed for 3-pass encoding
    * gui.conf locale bug fixed (again... hope this time it's OK)
    * X11 fullscreen switching fixed, when d_width == screenwidth
    * MOV files edit-list handling fixed - solved 'short read' issue

    Features:
    * new demuxer for .PVA files (file format of TV/DVB apps on Win32)
    * -mf now supports TGA (24/32bpp uncompressed/rle) images
    * libavcodec: support for interlaced MPEG-4 _de_coding
    * libavcodec: aspect ratio encoding support (MPEG-4, MJPEG, H.263?)
    * Win32 DLL loader merged/synced with avifile CVS



  pre7: Sep 5, 2002
    Cleanup:
    * libvo2, old input code & sis_vid removed, other code cleanups
    * tons of compiler warning fixes, some configure/Makefile improvements
    * more messages are translated, many translations updated
    * docs review continued, HTML cleanups
    * option -vfm/-afm now uses names instead of numbers, driver IDs removed

    Code:
    * vfw/vfwex cleanup, support for runtime csp queries, 8bpp support
    * new native mszh/zlib codec
    * libavcodec: 2-pass control code rewritten, now everything is customizable
    * libavcodec: MPEG-4/XviD en/decoding support improved, rv10 decoding fixes
    * various RealVideo demuxer and video codec fixes, sipr audio support
    * new video filters: soft eq (brightness), halfpack (deinterlacer), film noise
    * OGM subtitles support
    * optional freetype 2.1+ support for runtime-scalable .ttf font rendering
    * various networking and mms:// fixes, live.com support improved
    * various v4l video capturing and audio capturing fixes, audio input layer
    * libmpdvdkit2 - based on libdvdcss 1.2.2 + libdvdread 0.9.3 + key cache
    * alsa: iec958-init completely rewritten - better SP/DIF AC3 support

    GUI:
    * gui.conf locale bug fixed (hopefully)
    * preferences menu extended, runtime subtitle loading support
    * drag'n'drop support



  pre6: Aug 6, 2002
    * WMV1, Sorenson v1 (SVQ1) and RealPlayer 8.0 (RV20/30, Cook) codecs support
    * libavcodec M1 direct rendering
    * IPB support with Xv
    * libavcodec improvements, bugfixes (encoder and decoder side)
    * Raw DV demuxer
    * libdv-based DV audio/video decoder
    * Various MOV/MP4, RM and ASF/WMV demuxer bugfixes, improvements
    * Detection of AVI files which needs -ni
    * workaround for some Nandub bugs
    * Support for live.com RTP/RTSP streaming libraries
    * Support to rip DVD subs in VOBsub format
    * bug fixes of mpsub/srt converter
    * Closed Captioning (ASCII subs on RC1 DVDs) support
    * Massive directfb updates
    * VIDIX fixes/updates, including fixes of all known Radeon bugs
    * dithered 1/4/8 bpp support with -vo svga (EGA rulez:))
    * alsa9 fixes/improvements
    * native ARTS driver
    * various endianness and 64-bit fixes (including MEncoder and -ao pcm)
    * many small compatibility/portability fixes (better Cygwin, Darwin support)
    * GUI fixes (playlist, audio/video equalizer, preferences)
    * Skins (fixed many small glitches, a few new skins)
    * 'mencvcd' script (creating VCD/SVCD with MEncoder)
    * HTML DOCS updates
    * man page & README restructured (again :))



  pre5: Jun 8, 2002
    Documentation:
    * a lot of fixes, updates, cleanups
    * new README containing quick install guide
    * tech level docs on libavcodec encoding options
    * HTML doc is now IE 6.0.2600 compatible! :)))

    Code changes:
    * subreader (ASCII subtitle file parser) fixes
    * spudec (VOBsub) cleanup/fixes
    * new (faster, better) scaler
    * bbox support
    * mmst:// streaming support
    * OGM (Ogg) audio/video stream selection
    * native Micro$oft MPEG4v1 (MPG4) codec, error concealement for all MPEG-4s
    * various libavcodec encoding improvements
    * MPEG-1 && -vo x11 crash fixed when movie's height%16!=0
    * raw (uncompressed) video fixed (AVI & MOV)
    * flickering/blocking fixed for old VfW codecs (indeo3, cinepak etc)
    * introduced codecs.conf versioning to avoid problems caused by too old conf

    Display:
    * some more X11 cleanup, icewm fullscreen fixes, -vo gl/gl2 fixed
    * xscreensaver disabling support (optional, disabled by default)
    * pan&scan support in xv, xmga, xvidix
    * Xv YV12 stride problems fixed when width%8!=0
    * VIDIX Rage128/Radeon driver synced with MPlayerXP, various xvidix fixes
    * DVB A/V sync fixes, libfame updated to 0.9.0
    * native -ao arts driver
    * AC3 passthrough support for -ao alsa9
    * -ao nas fixed

    Miscellaneous fixes:
    * GUI: VCD and URL support, some bugs fixed
    * some cleanup of messages (less debug stuff) printed by MPlayer
    * gcc 3.1 support
    * various portability fixes (Cygwin, Darwin, 64bit SPARC/Alpha)



  pre4: May 13, 2002
    * X11 fullscreen toggle fixes with many window managers, multifile playback
    * DXR2 support
    * Output into animated GIF
    * "cropdetect" video filter to autodetect necessary cropsize
    * libavcodec marked as default encoder for MEncoder
    * man page rewrite
    * a lot of other fixes



  pre3: May 3, 2002
    * 3DNow! optimization of AC3 4ch downmix fixed, optimizations re-enabled
    * DGA error/fail after 1 second of playing fixed
    * big A-V desync for some AVI files fixed
    * image distortions when seeking in some MPEG files fixed
    * libmpdvdkit + gcc 3.x issue solved (our CFLAGS triggered a gcc3 bug...)
    * GUI aspect ratio and fullscreen switch fixes, cleanups
    * low-PS WMV playback fixed
    * Mac OS X (Darwin) port?
    * buggy v4l audio grabbing disabled, we cannot fix, but patches are welcomed!
    * various MJPEG improvements in libavcodec



  pre2: Apr 30, 2002
    * hwac3 fixes (try AFMT_AC3 first), big-endian fixes for PCM audio
    * 2-pass encoding with libavcodec (-lavcopts vpass=x), B-frames support
    * faster Ogg seeking (use -forceidx for slow but accurate one)
    * audio-only with GUI fixed
    * -rootwin fixed for x11, xv, xmga, xvidix
    * aspect ratio fix for ffmpeg12
    * MPEG-ES detection fixed
    * runtime cpudetect disabled by default
    * support for many new Win32 codecs, including mss1, tm20, ucod, truespeech
    * DivX audio dll sig11 with glibc 2.1.(2|3) fixed
    * libmpdvdkit - patched kit of DVD libraries (enabled for Linux+FreeBSD)
    * man pages updated
    * 'f' (fullscreen switch) fixed for some WMs, still has problems
    * various FreeBSD and OpenBSD portability patches
    * options -xy,-zoom,-flip usable with MEncoder, too, -xy keeps aspect
    * -vop lavc, using new fast best libavcodec for realtime MPEG-1 transcoding
    * fixed GTK GUI crash with --disable-mencoder
    * no more black VOBsub subtitles :)



  pre1: Apr 21, 2002
    * 100% GPL - yeah, so what?
    * runtime CPU detection - x86 MPlayer binary can run on "any" other x86 CPU
    * video filter layer - with numerous plugins (crop, expand, etc)
    * view or encode DVD/VOBsub and/or text subtitles into the output AVI
    * preliminary dvdnav support (experimental)
    * direct rendering - can't be used with libavcodec yet, sorry
    * display subtitles under the image, on black bands
    * FFmpeg (included) now supports decoding MPEG4v2 (MP42) and DivX 5.0 files
    * greatly enhanced MPEG-4 encoder (libavcodec)
    * audio-only (WAV/MP3/WMA/Ogg) file playback (console only)
    * playing/encoding audio from separate WAV/MP3 file
    * support for more file formats, including the new and very popular Ogg
    * multiple file playback from console, including various playlist formats
    * and of course, faster than ever... :)



MPlayer (0.60) "The RTFMCounter": Jan 2, 2002

  release:
    * minor bug fixes for RealMedia/nuppelvideo demuxers
    * docs updates
    * help file translation updates



  pre2: Dec 29, 2002
    * build fixes (install codecs.conf)
    * DVD subtitles improved (stability and pts fixes)
    * new options: -alang, -vlang, -rootwin, -npp ... (rtfm)
    * DXR3 fixes
    * AC3 passthrough fix
    * docs updates
    * make install



  pre1: Dec 25, 2002
    * new file formats (MOV, FLI/FLC, VIVO, RealMedia, NuppelVideo, yuv4mpeg,
      yuv4mpeg2)
    * more native codecs (CRAM, CVID, FLI, generic ADPCM (and IMA) decoder,
      g723, XAnim)
    * MEncoder (a tool for encoding video to DivX4+MP3)
    * rewritten configure script (better autodetection, cleaner messages)
    * MMX/SSE optimizations
    * faster postprocessing filter, syntax change (deinterlacing support)
    * DirectShow code in C
    * software YV12 scaling
    * aspect ratio fixes
    * input cache for smoother network/DVD playback
    * GUI fixes and new skins
    * DVD subtitles
    * playing in root window (-rootwin)
    * liba52
    * audio filters (surround, 5.1, up/downsample, etc)
    * new homepage design
    * grabbing from TV through v4l
    * hardware MPEG decoder support (DXR3, Siemens DVB)



MPlayer (0.50) "The Faszom(C)ounter": Oct 8, 2001

  release:
    * documentation updates
    * non-Linux build fixes



  prex 1-3: Sep 28 2001 - Oct 5 2001
    * some pre-beta nationalization support
    * HTMLized documentation, split in sections
    * a lot of bug fixing
    * new AAlib driver (independent of SDL, SUB/OSD support)
    * DivX DirectShow equalizer over keyboard
    * dynamic setting of DivX postprocessing quality (-autoq)
    * updated FAQ section on the homepage



MPlayer (0.18) "The BugCounter": (0.18 only consisted of prereleases)

  pre 1-5: Jun 26 2001 - Jul 9 2001
    * mp3lib even more optimized for 3DNow!/MMX
    * GGI driver
    * ICCCM patch

    * skin support
    * GUI support

    * libao2 (null, oss, alsa, sdl) introduced
    * ASF seeking fixed
    * option to force audio playback samplerate (-srate)
    * framedropping for MPEG files as well
    * X11 driver works on remote display (without SHM)
    * A-V sync for AVI files fixed (both -bps and -nobps)



MPlayer v0.17a "IdegCounter++": Apr 27  2001
  - first 0.17 release failed - buggy files outdated docs etc :(
    it's (hopefully) fixed now.



MPlayer v0.17 "IdegCounter": Apr 27, 2001
  * DVD playing (libcss)
  * OSD and subtitles with antialiased fonts
  * new Win32 codecs (WMV1,AP42,ASV2 etc)
  * new VO drivers (SVGAlib,fbdev,DGA,SDL etc)
  * source cleanup, most part of the code rewritten

* jumped to 0.17 * (why 17? oh. chass just got a new 17" monitor :))

  - faster memcpy() routine (MMX/3DNow!/SSE-optimized)
  - new stream selection code (autodetected)
  - pre-devel-alpha DVD code (libcss)
  - subtitle code 100% (perfected timing code)
  - new output drivers (SVGAlib, FBdev)



MPlayer v0.11-pre27-CVS:
  - updated libmpeg2 source to libmpeg2-0.2.1-CVS version
  - updated OpenDivX encore/decore to 4.0 alpha48
  - cmdline/configfile handler by szabi
  - added DirectShow support (now DivX-only)
  - bugfix: stream.c/stream_new() uninitialized variables



MPlayer v0.11-pre26-CVS:
  - updated libmpeg2 source to libmpeg2-0.2.0 version
  - small fixes



MPlayer v0.11-pre25-CVS:  yeah, we moved to SourceForge CVS!
  - DOCS updated (email address changed from arpi@* -> maillist)
  - LIRC fix, mplayer_lirc changed back to mplayer [Andreas Ackermann]
  - stream.c: unsigned int fixes, required for some strange ASF files
  - asfheader.c: using w=h=b=1 for audio_concealment_none
  - VCD-related stuff moved from stream.c to vcd_read.c
  - added DGA driver by Andreas Ackermann
  - added debian/ subdir for the Debian package makers... see DOCS/DEBIAN
  - new Makefile/dependency system
  - added check_events() to libvo, X11 stuff moved to x11_common.c



MPlayer v0.11-pre24: Feb 19, 2001
  small fixes again :(
  - DOCS/LIRC changed: users *must* enable lirc support manually, it is
    not autodetected yet.  (./configure --enable-lirc)
  - the {prefix} bug fixed by Gabucino
  - added man page by Gabucino
  - man page -vo fixes by A'rpi



MPlayer v0.11-pre23: Feb 18, 2001
  lirc support, text updates, mailinglists
  - added "-ni" option to force usage of the non-interleaved AVI parser
  - DOCS/* updated by Gabucino
  - new homepage by Gabucino
  - MPlayer-users & announce mailing lists by Dariusz Pietrzak (see README)
  - LIRC support by Andreas Ackermann (see DOCS/LIRC)
    enable with ./configure --enable-lirc
    TODO: ./configure should detect LIRC installed and better Makefile handling
  - added AVI_NINI parser for broken (no index) non-interleaved files



MPlayer v0.11-pre22: Feb 16, 2001
  last fixes, release is coming soon!
  - non-interleaved AVI EOF bug fixed  [thanks to DC-1 for help]
  - "You" strings in Makefile after make dep bug fixed...  [thx to DC-1]
  - SDL disabled by default. You have to ./configure --enable-sdl to enable.
  - homepage updated by Gabucino
  - homepage updated by A'rpi
  - FAQ updated by A'rpi

fork()  -> 0.12pre1



MPlayer v0.11-pre21: Feb 12, 2001
  MPEG-1 pp, stereo fix
  - "Skip chunk xxxx" messages moved from -v to -v -v -v debug level...
    [thanks to Christoph H. Lampert]
  - DivX postprocess filter works for MPEG-1 files, too! (-divxq 1/3/7/31)
  - MPEG layer-2 audio fixed - it's stereo again!!!
  - audio select() detection: if detected audio buffer size == 0, then
    exit with message "Recompile mplayer with #undef HAVE_AUDIO_SELECT !"...
  - syncfb driver added to the source tree, under drivers/
    (it's very similar to mga_vid, but has syncronization to screen and
     de-interlace features)
  - draw_slice in syncfb finished for G400 cards (plays MPEG-1/2, OpenDivX)
    (de-interlacing has been disabled, because it's buggy now)



MPlayer v0.11-pre20: Feb 11, 2001
  NI-AVI support, small fixes & patches...
  - ASF parser: flag 0x40 (explicit packet size) implemented [Marvin]
  - new option to select DSP device:  -dsp   (default: /dev/dsp) [Pontscho]
  - option -o changed to -vo
  - ./configure: applied patches  [LGB,Ian Kumlien,Magnus Pfeffer]
  - AVI chunk_id->ds mapper moved to demux_avi_select_stream()
  - added non-interleaved AVI parser
  - added non-interleaved AVI detection (if a_pos-v_pos distance > 1MB)



MPlayer v0.11-pre19: Feb 9, 2001
  small fixes...
  - vo_xmga.c: G200 draw_slice fixed
    xmga + mga: common part (draw_frame & draw_slice) moved to mga_common.c
  - some independent code (asfinfo.c and GL-test) moved to the new TOOLS subdir
  - movinfo.c added to TOOLS (small util to dump MOV file structure)
  - AVI & ASF stream id detection changed: now using IDs from the header
    (but still can be overriden by -aid or -vid)     [Christoph H. Lampert]
  - native MS-GSM audio codec ported from avifile source  (-afm 6)
    [thanks for the testfile to Christoph H. Lampert]
  - README updated (input & codec lists)
  - implemented ASF audio descrambling  [Dirk Vornheder & Einon]
    -> that weird_al_yankovic ASF is not so weird now :)
  - AUTHORS file changed



MPlayer v0.11-pre18: Feb 7, 2001
  patch release :)
  - skip broken ASF fragments (for better seeking)
  - seeking code cleanup in sources (now it's in a switch(){})
  - opendivx encoding bitrate option changed from -divxq to -br
    (for the DivX -> DivX re-encoding)
  - TO DO section moved to file TODO
  - applied ./configure and Makefile changes patch from LGB
  - libvo function changes by Pontscho: x11 (with -fs), xmga (bugfixed!)
  - libvo: driver sources renamed from video_out_*.c -> vo_*.c
  - libvo: added uninit() function to drivers
  - libvo: fork()'ed X11 eventhandler for x11 and xmga drivers  [me & Pontscho]
     (gl and xv version is coming soon!)
  - libvo: sdl driver now closes SDL at QUIT...
  - small English fixes (docs & messages)   [Balazs Tibor]



MPlayer v0.11-pre17: Feb 4, 2001
  fixes
  - ASF "missing video stream" fixed (stream id & 0x7F)  [Christoph H. Lampert]
  - added GL-test directory, it contains source and compiler script of a
    very simple open-gl texture updating (glTexSubImage) test program.
    if it runs well, then mplayer -o gl should work, too.
    it works on G400+Utah-GLX, but segfaults in the G400 driver of X 4.0.2/DRI.
    try it with different cards/drivers, and please report me the results.
  - benchmarking in gltest.c: calculate fps and process times
  - ASF seeking v0.01-pre0.1 :)



MPlayer v0.11-pre16: Feb 4, 2001
  ACM fixed
  - Win32/ACM audio codec fixed (most important for ASF with DivX audio):
    There was an output buffer size problem with the Win32/ACM audio codec
    at low bitrates (usually used for ASF files with DivX audio)
    Input and output buffer sizes are now queryed, problem solved :)
  - SDL support compiling hint by Michael Durller added to the FAQ
  - opendivx support in ASF files   [Gérard Lantau]
  - ./configure & Makefiles patch by Aaron Hope applied.
    (adds --with-win32libdir and fixes --with-x11libdir)
  - ./configure fixed, now it defaults to /usr/lib/win32 if detection failed



MPlayer v0.11-pre15: Feb 2, 2001
  ASF sync fixed
  - ASF parser: now supports other than 0x5D segments  [Dirk Vornheder]
  - new ASF PTS reading: sync works now, including fps...
    (-fps no longer required!)  [thanks again to Eugene Kuznetsov for docs!]



MPlayer v0.11-pre14: Feb 1, 2001
  small fixes, ASF sync v0.1 :)
  - version number incremented :)))
  - libvo / Xv driver swapped red-blue fixed
  - ASF timestamps implemented - now ASF A-V should be in sync if you
    specify the correct fps at commandline (-fps), +-1 fps allowed...
    [i haven't yet found method to get fps out from ASF headers :(((]
  - some error and consistency checking into demux_asf
    if you see many warning! messages playing an ASF file, then contact
    me and upload the file (first 1MB is enough if it represents the problem)
    Don't forget: there is no public doc about the ASF file format, so
    everything we know is suspected and can be wrong... without your help
    we will never have a working ASF player...
  - ASF fragment offset checks disabled for grouping...



MPlayer v0.11-pre13: Jan 31, 2001
  libvo changes, MPEG bitrate, VCD fix, ASF grouping
  - libvo: draw_slice() interface changed, now it has src stride[3] and
    destination rect dimension (w,h,x,y)
    It's able to blit whole frames, not only 16-pixel slices...
  - libmpeg2 and opendivx codec changed to use new draw_slice()
    -> opendivx extra 64-pixel width band at right disappeared!
  - MPEG bitrate fix: if picture->bitrate==0x3FFFF (means "unspecified" ?)
    then using standard VCD bitrate (75*2324 bytes/sec)
    -> fixed seeking for those MPEGs with "16MBit/s" bitrate...
  - drivers/sis_vid: video4linux interface disabled
  - broken VCD playing fixed: stream_reset shouldn't seek to 0x0...
    [bugreport: Kang Sun]
  - asf_parser: grouping implemented!  [test file provided by Gabucino :))]



MPlayer v0.11-pre12: Jan 30, 2001
  ./configure fixes, improved odivx-encoding, streaming fixes
  - ./configure: use /tmp/main$$.c instead of /tmp.main.c, and
    remove file after tests  [SaPe]
  - ./configure: trying the gcc optimize options and fall back on 'pentium'
    if it fails (useful for people with old gcc and new CPU :))
  - removed -fomit-frame-pointer from OPTFLAGS at config.mak
  - version number incremented [Gabucino]
  - odivx encoder fix: allow long (longer than xxxx.avi) destination filenames
    (sizeof() changed to strlen()...)  [Gabucino]
  - AVI writer - overwrite disabled (exits with error message if destination
    file already exists...)  [Gabucino]
  - use -divxq to set encoding bitrate (in bits (not kbits!) default: 780000)
  - no audio decoding if -encode option is used
  - audio streaming disabled if -nosound specified (setting audio_id to -2)
  - fast MPEG-ES detection (doesn't read the whole MPEG-PS file)
  - compile-time option to disable using soundcard driver's select()
    (required for some people with buggy/pre-alpha/etc sound driver...)



MPlayer v0.11-pre11: Jan 29, 2001
  streaming fixes, ASF support pre, indeo5 fix
  - asf/asfinfo.c improved: now dumps streams to files - needs testing!
    (it's ready to be converted to ASF demuxer and integrated into MPlayer)
  - stream.c / stream_reset() fix: now really seeks back to position 0!
  - ASF file format detection added (no ASF reading yet!!!)
  - ASF demultiplexer added, changes in demuxer.c to handle fragmented packets
  > it plays ASF video well, but still has problems with DivX/WMA audio. :(((
  - indeo 5 playing fixed (removed ICDECOMPRESS_UPDATE from flags)
  - xmga resizing problems with some window managers, so default order is
    changed xmga,xma... to mga,xmga,...
  - found gcc bug: compiling MPlayer with flags
    OPTFLAGS=-O -g -march=i686 -mcpu=i686 -pipe -fomit-frame-pointer -ffast-math
    causes image sizes negating -> mga_vid kernel driver Oops... :(((
  - runaway.bride.sample.avi seeking segfault discovered: AC3 resync fails :(
  - improved signal handling: module name is now printed. audio_resync added.
  - RGB opendivx encoding implemented, now AVI->opendivx is possible.



MPlayer v0.11-pre10: Jan 22, 2001
  OpenDivX encoding, streaming fixes, AVI seek fixes
  - new libvo driver: odivx  (OpenDivX File Writer)
  - AVI file writing support, new option:  -encode filename
    to encode an MPEG/VOB/VCD to opendivx:
      mplayer file1.mpg -encode file2.avi -o odivx -nosound
    (sound encoding/copying is not yet supported)
  - libvo: default driver priority changed to: xmga,mga,syncfb,3dfx,xv,x11,gl
  - AVI writer: index support
  - small fixes in AVI writer to be compliant (adjusted chunk/list lengths)
  - demuxer.c: stream buffering fixes:
    - missing {} in mplayer.c occurring audio reads when has_audio=0
    - reordered packet reader and pack count checks -> no more unwanted EOF
    - added 4MB buffer memory usage limit to demuxed streams
  - CPU flags in ./configure changed:
      k7 -> k6  (current stable gcc doesn't support k7)
      386,486 -> i386,i486    [Balazs Tibor]
  - demux_avi: index check now accepts (raw.len+1)==idx.len  [Balazs Tibor]
  - FAQ added

    **  Now we are done with planned features & urgent fixes,   **
    **  it's time for final testing and then the 0.11 release!! **



MPlayer v0.11-pre9: Jan 18, 2001
  OpenDivX fixes,speedup
  - solved OpenDivX width problem (stride=width+(Quality?0:64))
    now -divxq 0 works, and 0 is the default
  - libvo call moved out from my_convert_yuv() so it can be measured (CPU %)
  - IDCT code ported from libmpeg2 -> much faster OpenDivX decoding



MPlayer v0.11-pre8: Jan 18, 2001
  SDL fixes, OpenDivX support
  - added -I/usr/X11R6/include to libvo CFLAGS
  - (removed later: applied libvo SDL driver fixes by Jeffrey Boser)
  - OpenDivX support, initial hack, maybe not working for you...
    (I need testfiles, I have only one)
    use -divxq option to adjust quality (1..29 works), 1=default



MPlayer v0.11-pre7: Jan 14, 2001
  SDL support
  - ported SDL driver from mpeg2dec/libvo (current CVS)
    (it's slower than internal X11 driver, but supports software scaling!)
  - fixed SDL driver to support -fs and pass keyboard events
  - SDL driver changed to support YV12 and YUY2 formats instead of IYUV
    (now works with DivX files, too)
  - 'q' (Quit) disabled in SDL fullscreen mode (because it's impossible
    to restore screen before exiting so it gets into an unusable state now)



MPlayer v0.11-pre6: Jan 14, 2001
  audio fix
  - fixed video_out_xv.c compilation problems [bugreport: Kalle Mellerup]
  - modified audio playing: always keep buffer (both internal and card's)
    filled using select() -> -alsa audio delays should be fixed.
  - updated DOCS/AUTHORS and DOCS/README



MPlayer v0.11-pre5: Jan 12, 2001
  xmmp audio support, applied Pontscho's libvo patch
  - xmmp audio driver support by Arthur Kleer
  - new video_out driver by Pontscho: xmga  (Matrox G200/G400 only!)
    It does same under X 3.3.x what Xv extension does under X 4.0.x!
    (you will have a moveable/resizeable window but see a YUV video
     overlay in it using color keying)
  - added keyboard event support in X11 windows    [Pontscho]
    (using mplayer_[put|get]_key() in codecctrl.c)



MPlayer v0.11-pre4: Jan 6, 2001
  x11 driver fixes, 15/16bpp support
  - version in version.h fixed :))) [Pontscho]
  - inttypes.h moved to DOCS/ (copy back to the root if you need it)
  - depth calculation in vo_init() changed (Pontscho's version couldn't
    differenciate between 15 and 16bpp)
  - x11 driver now uses vo_init() instead of get_depth()
  - yuv2mmx: 15bpp not really supported -> removed from list, now
    conversion is done (well) by the C code -> MPEG play in 15bpp works!
  - AVI playing support added in 15bpp (memcpy)
  - AVI playing support added in 16bpp (C 15->16 converter by me)
  - AVI playing support added in 16bpp (MMX 15->16 converter by Strepto)
  - libvo/x11: yuv2rgb used MMX code on non-MMX CPUs, too!!! fixed...
  - all x11 modes tested (and MPEG/24bpp byteorder fixed):
                  MPEG:            AVI/VfW:
        15bpp    C convert        memcpy
        16bpp    MMX/C convert    MMX/C convert
        24bpp    C convert        memcpy
        32bpp    MMX/C convert    memcpy / C conv.
    => now all the movie types are viewable using the -o x11 driver!



MPlayer v0.11-pre3: Jan 5, 2001
  MPEG fixes, fullscreen support
  - vertical.mpg serious libvo (x11,gl) segfaults fixed:
    yuv2rgb_mmx requires one more lines that vertical image size...
    fixed (allocating memory for width*(height+1)).   [bug report: Gabucino]
  - Pontscho's fullscreen patch applied!
    Using option -fs will maximize window size (for all resizeable drivers
    including mga!) and disable window decorations (x11,Xv,gl only)
  - simple inttypes.h included for libc5 (and glibc2.0, too?) users
  - homepage updates (links changed ftp->http)



MPlayer v0.11-pre2: Jan 4, 2001
  better user messages, MP3 codec selection, demuxer changes
  - w32codec.zip restored at the FTP site (somehow it got damaged...)
  - added version.h, and used its content everywhere
  - 'premature end-of-file' problem fixed: freeing audio buffers and
    setting d_audio->id=-2 if has_audio==0  [bugreport by Dmitri Pogosyan]
  - some more messages added if verbose>=1
  - demuxer.c: error message printed if A or V chunk buffer is full
    'mplayer test.avi -aid -2' still not works without option '-nosound'
  - adding new config.h option to set default MP3 audio codec (mpg123/l3codeca)
    ./configure selects mp3lib only if you have 3DNow!   [idea: Gabucino]
  - automatic fall back on mp3lib/mpg123 if l3codeca.acm can't be loaded/inited



MPlayer v0.11-pre1:
  AVI sync fixes
  - AVI audio seeking improvements: now using nBlockAlign value to seek
    inside the chunk, so DivX audio works without big delays!!!
  - AVI PTS calculation modified: counting video PTS when skip_video_frames>0
    so new audio PTS values will be correct. Solved many sync probs!
  - A-V sync with AVI files fixed!
    Now only the Desperado-trailer has 1.0 sec delay after seeking.
  - fixed AVI sync in -bps mode, too! :)  (perfect except that Desperado AVI)



MPlayer v0.10: Jan 1, 2001  "The new year" release!
  - testing
  - docs changed
  - it's time to release and remove the old buggy 0.09 version...
  - release!!!



MPlayer v0.10-pre8:  libvo/x11 changes
  - libvo: x11/xv driver split into x11 and xv drivers
  - libvo: DUMMY_VO_FUNC removed from driver sources
  - libvo: default driver order changed, because some users with software-only
           OpenGL thought that this 'slow' player can only play at 1-3fps :)



MPlayer v0.10-pre7: Dec 31, 2000
  libmpeg2 interface changes, display size/area changes, AVI fixes
  - libmpeg2/decode.c modified:
    - removed unused OMS and mpeg2dec stuff
    - decode_data rewritten, now works like parse_es.c
      => doesn't copy any data -> faster and less memory usage
  - mplayer.c sends code 0x1FF after every frame, so libmpeg2 knows
    when to display it
  - mplayer.c: in_frame flag fixes, didn't work well with MPEG-2 streams
    (because there is a 0x1B2 chunk between 0x100 and 0x101)
  - 'picture' changed from static to shmem-allocated
    -> better picture after codec restart (tested with JapAd.mpg)
    -> keep information of the header changes (after init)
  - MPEG image size changed, now only the real part of frame is displayed
    (no more green stripe at the bottom)
    - picture struct: new fields: display_picture_width/height
    - image buffer allocation (shmem) is done by decode.c instead of libvo
  - new option:  -xy <value>  (resize both x/y direction)
    if value<=8  ->  x_scale = y_scale = value
    else         ->  x_size=value  y_size=aspectratio*x_size
  - mplayer.c: video output moved out from AVI/MPG init sections and
    now it's common code (added movie_size_x/y variables and out_fmt global)
  - new keys:
    ESC       => quit
    + and -   => adjust audio delay +- 0.1 second
    k         => kill/restart the MPEG codec process (for testing)
  - codec control interface changed: wait for syncword after (re)start
    to avoid receiving old frames => it's stable again!
  - removed (now unused) allocate/free image buffer code from libvo
  - mplayer: new internal variable for video format: has_video
       0 = none (unused yet)
       1 = MPEG-1/2 video
       2 = Win32/VfW video codec
  - config.h has defaults for bps-based AVI sync and ALSA timer code options:
     #undef AVI_SYNC_BPS  => now it's disabled by default!!! use -bps to enable
     #define ALSA_TIMER   => now it's enabled by default!!! use -noalsa to dis.
  - help updated
  - prints max compressed framesize at exit (both AVI & MPEG)
  - AVI audio seeking fixed: some ACM codecs (DivX audio and ms-adpcm)
    can't seek inside a chunk, they are only able to play whole chunks.
    Current audio seeking has changed to seek inside the chunk only if the
    codec supports it (only internal codecs and ACM/MP3 allows it).
  - AVI: audio delay correction if seeking inside the chunk is not possible



MPlayer v0.10-pre6: Dec 24, 2000 "Xmas edition"
  MPEG signal & EOF fixes
  - ./configure: k6_mtrr (2.4.test11+) added [Pontscho]
  - `term destroys if mplayer (MPG) called from mc.ext` bug fixed:
    added sighandler to the 3rd process (MPEG codec) to avoid sig. recursion
  - better output at exit (handled now by exit_player())
  - MPEG EOF problem (codec restart) fixed: added EOF detection to parse_es.c
  - internal flag 'current_module' added to get more info at segfaults
    (contains module number where the segfault occurred)
  - audio detection changed: using afm=4 (Win32/ACM) for MP3 audio (AVI files)
    (you MUST have l3codeca.acm at /usr/lib/win32, or you have to use '-afm 1')



MPlayer v0.10-pre5: Dec 22, 2000
  flipping fixed
  - AVI image flipping reworked:
    - new flag: avi_header.flipped, TRUE if upside-down
    - image flipping code removed/disabled from libvo modules
    - duplicate flip_page() calls removed (overload with x11 and mga)
  - aLaw audio codec (AVI id 0x06) added (uses code from XAnim source)



MPlayer v0.10-pre4:
  test release, small fixes
  - video_out driver <-> codec incompatibility message changed
  - fixed the config.format bug in drivers/mga_vid_test, so it works again!
    [thanks to David Whysong]
  - libmpeg2 upgraded



MPlayer v0.10-pre3: Dec 10, 2000
  test release, verbose mode, new docs
  - new option:  -v  =  increment verbosity level
    (debug printf's changed to verbose level-dependent)
    - default level: 0, only some informal output
    - init debug:    1, some basic debug infos, AVI header, function values
    - player debug:  2, print AVI indexes, chunk inputs, more debug infos
    - parser debug:  3, prints everything related to input parsers
    to increment verbose level, use multiple -v options (-v -v -v for level 3)
  - bitrate calculation for AVI files
  - README rewritten, added Troubleshooting and Bugreports sections
  - TVout directory added (only the scripts)



MPlayer v0.10-pre2: Dec 8, 2000
  bugfix test release, bps-sync enabled
  - AVI: supporting both 0-based and movi-based index types (autodetect)
  - AVI: tested with VBR audio: plays well with -mc 0 option, seek doesn't
    work yet   [thanks to Alan Chen for testfile]
  - AVI: A-V sync to avg. byte/sec implemented (again) and enabled by default
    (disable with -nobps if you want)
  - ./configire: 3rd name ('kni') of the P3 added. Where is the compatibility?
  - useless '\' removed from libac3/Makefile  [Otvos Ferenc]



MPlayer v0.10-pre1: Dec 5, 2000
  test release, players merged!!!
  - avip and mpegp have been merged to a single binary called 'mplayer'
    - file type detection (AVI/MPEG-PS/MPEG-ES/Other)
    - no redundant code (common code for common jobs)
    - big format-dependent codes moved to functions (separated files)
    - better error messages, removed some debug stuff, code cleanups
  - old libmpeg2 version removed from source tree
  - help texts merged (help_avi+help_mpg -> help_mp)
  - new options:  -x <x> -y <y>     = scale image (if selected driver supports)
    if value<=8 then image size will be multiplied by value, otherwise
    image size will be scaled to <value> pixels.
    For example:
      2x ZOOM:  mplayer -x 2 -y 2 test.mpg
      800x600:  mplayer -x 800 -y 600 test.mpg
    [default values are still configurable at compile-time, see config.h]
  - TV project (not finished) codebase added (see tvision.c, or: make tvision)



MPlayer v0.09: Dec 5, 2000
  Beta release [same as 0.09-pre3]
  - version changed in the files
  - docs updated



MPlayer v0.09-pre3: Dec 3, 2000
  bugfix test-release, X11 support testing
  - fixed the  if [ -z $pparam ]  bug in ./configure  [Christian Birchinger]
  - many changes in AVI seek code, resulting in near-perfect seeking now!
    current method calculates absolute audio position, so with VBR audio it
    doesn't work yet...
  - avip: Xv support (YUY2 image format)
  - avip: X11 support (24 & 32 bpp only, BGR format)
    I need a very fast 15->16bpp converter for 16bpp support... anyone helps?



MPlayer v0.09-pre2:
  bugfix test-release
  - removed unnecessary code from libmpeg2/header.c
    Walken told me that standard MPG/VOB streams must NOT use framerate
    and bitrate extension... and the ext. id check is done by the caller.
  - CRC support to mp3lib's MPEG audio layer-2 decoder
    thanks for bug report & test file to Samson



MPlayer v0.09-pre1: Dec 1, 2000
  bugfix test-release
  - imported new libmpeg2 files (under testing...)
  - GL renderer flickering bug fixed (MMX missing emms() between yuv2rgb and
    glTexSubImage(), bug triggered by new Utah-GLX code)
    [thanks to Christian Birchinger]



MPlayer v0.08: Nov 27, 2000
  Index support, AVI seeking, DLL loader fix, compilation fixes
  - Added support for chunk index usage (disable with -noidx option)
  - Removed code optimization flags from loader/Makefile because
    it segfaults if compiled optimized (it does some hacks with
    pointers, maybe the reordered code confuses it)
  - added new tool called aviparse  (read and check AVI file structure)
  - indexed and raw chunk info comparing, bad chunks dropped
  - termcap usage is optional (for those Debian users without termcap)
  - #if HAVE_* fixed (to #ifdef HAVE_*)
  - ./configure supports new /proc/cpuinfo (2.4.0-test11)
      - sse is called 'sse' again
      - 'flags' field renamed to 'features'
  - Xv benchmark results added to DOCS/SPEED
  - AVI seeking (and other goodies, pause etc) implemented
    no PTS resync after seek yet.
  - default video_out driver changed from 'mga' to the first available driver
    new driver priority:  mga_vid, opengl, x11



MPlayer v0.07: Nov 21, 2000
  Easier compile
  - Added Pontscho's ./configure script (it's modified a lot)
  - Updated makefiles, and tested a lot :)
  - Updated DOCS/INSTALL



MPlayer v0.06: Nov 20, 2000
  Better codec selection
  - AVI audio&video codec selection moved to new codecs.c file,
    loader/driver.c and loader/afl.c modified for this
  - YUV support fixed, codecs.c setup flags to handle YUV properly
    YUV works fine with DivX, MPEG-4, cvid, and upside-down iv50
  - DOCS/INSTALL updated
  - DOCS/SPEED updated, DivX benchmarks added



MPlayer v0.05: Nov 18, 2000
  Merged with MPEGplayer 0.90pre6, first public release of AVI player
  - code merged with mpegplayer, new Makefile, some small modifications
  - docs updated and moved to DOCS



MPlayer v0.04: Nov 17, 2000
  YUV (YUY2) support with DivX 3.11 DLL, some code cleanup, preview-release



MPlayer v0.03: Nov 14, 2000



MPlayer v0.01: Nov 11, 2000
  first preview version based on new MPEGplayer's codebase.
  it contains the Win32 loader from avifile, and can decode DivX 3.11 video.



mpg12play v0.9-v0.95pre5: Oct 21-Nov 2, 2000
       MPEG codec was libmpeg2 (mpeg2dec) by Aaron Holtzman & Michel
       Lespinasse. It's great, optimized very fast C code with perfect
       image quality and 100% MPEG standard conformance.



mpg12play v0.5-v0.87: Sep 28-Oct 20, 2000
       MPEG codec replaced with DVDview by Dirk Farin, it was great
       stuff, but it was slow and was written in C++ (I hate C++!!!)



mpg12play v0.1-v0.3: Sep 22-25, 2000
       The first try, hacked together in half an hour! I've used libmpeg3
       from www.heroinewarrior.com up to the version 0.3, but there were
       image quality and speed problems with it.<|MERGE_RESOLUTION|>--- conflicted
+++ resolved
@@ -41,13 +41,7 @@
     * support for live and non-live DVB teletext with demuxer lavf
     * -name, -title and -use-filename-title options for MPlayer
     * support for stream handling via FFmpeg
-<<<<<<< HEAD
-      Use e.g. ffmpeg://http://example.com/test
-=======
       (use e.g. ffmpeg://http://example.com/test)
-    * experimental support for external libass, configure with
-      --disable-ass-internal
->>>>>>> 2aa41eff
     * better support for 16-bit-per-component formats and formats
       with alpha channel.
     * better out-of-the-box support for compiling for ARM, IA64,
