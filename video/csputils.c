--- conflicted
+++ resolved
@@ -59,30 +59,6 @@
     {0}
 };
 
-<<<<<<< HEAD
-const char *const mp_csp_prim_names[MP_CSP_PRIM_COUNT] = {
-    "Autoselect",
-    "BT.601 (525-line SD)",
-    "BT.601 (625-line SD)",
-    "BT.709 (HD)",
-    "BT.2020 (UHD)",
-    "BT.470 M",
-    "Apple RGB",
-    "Adobe RGB (1998)",
-    "ProPhoto RGB",
-    "CIE (1931) RGB",
-};
-
-const char *const mp_csp_trc_names[MP_CSP_TRC_COUNT] = {
-    "Autoselect",
-    "BT.1886 (SD, HD, UHD)",
-    "sRGB (IEC 61966-2-1)",
-    "Linear light",
-    "Pure power (gamma 1.8)",
-    "Pure power (gamma 2.2)",
-    "Pure power (gamma 2.8)",
-    "ProPhoto RGB (ROMM)",
-=======
 const struct m_opt_choice_alternatives mp_csp_prim_names[] = {
     {"auto",        MP_CSP_PRIM_AUTO},
     {"bt.601-525",  MP_CSP_PRIM_BT_601_525},
@@ -90,16 +66,23 @@
     {"bt.709",      MP_CSP_PRIM_BT_709},
     {"bt.2020",     MP_CSP_PRIM_BT_2020},
     {"bt.470m",     MP_CSP_PRIM_BT_470M},
+    {"apple",       MP_CSP_PRIM_APPLE},
+    {"adobe",       MP_CSP_PRIM_ADOBE},
+    {"prophoto",    MP_CSP_PRIM_PRO_PHOTO},
+    {"cie1931",     MP_CSP_PRIM_CIE_1931},
     {0}
 };
 
-const char *const mp_csp_trc_names[MP_CSP_TRC_COUNT] = {
-    "auto",
-    "bt.1886",
-    "srgb",
-    "linear",
-    "gamma2.2",
->>>>>>> 1091353d
+const struct m_opt_choice_alternatives mp_csp_trc_names[] = {
+    {"auto",        MP_CSP_TRC_AUTO},
+    {"bt.1886",     MP_CSP_TRC_BT_1886},
+    {"srgb",        MP_CSP_TRC_SRGB},
+    {"linear",      MP_CSP_TRC_LINEAR},
+    {"gamma1.8",    MP_CSP_TRC_GAMMA18},
+    {"gamma2.2",    MP_CSP_TRC_GAMMA22},
+    {"gamma2.8",    MP_CSP_TRC_GAMMA28},
+    {"prophoto",    MP_CSP_TRC_PRO_PHOTO},
+    {0}
 };
 
 const char *const mp_csp_equalizer_names[MP_CSP_EQ_COUNT] = {
