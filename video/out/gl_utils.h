/*
 * This file is part of mpv.
 * Parts based on MPlayer code by Reimar Döffinger.
 *
 * mpv is free software; you can redistribute it and/or modify
 * it under the terms of the GNU General Public License as published by
 * the Free Software Foundation; either version 2 of the License, or
 * (at your option) any later version.
 *
 * mpv is distributed in the hope that it will be useful,
 * but WITHOUT ANY WARRANTY; without even the implied warranty of
 * MERCHANTABILITY or FITNESS FOR A PARTICULAR PURPOSE.  See the
 * GNU General Public License for more details.
 *
 * You should have received a copy of the GNU General Public License along
 * with mpv.  If not, see <http://www.gnu.org/licenses/>.
 *
 * You can alternatively redistribute this file and/or
 * modify it under the terms of the GNU Lesser General Public
 * License as published by the Free Software Foundation; either
 * version 2.1 of the License, or (at your option) any later version.
 */

#ifndef MP_GL_UTILS_
#define MP_GL_UTILS_

#include "gl_common.h"

struct mp_log;

void glCheckError(GL *gl, struct mp_log *log, const char *info);

int glFmt2bpp(GLenum format, GLenum type);
void glUploadTex(GL *gl, GLenum target, GLenum format, GLenum type,
                 const void *dataptr, int stride,
                 int x, int y, int w, int h, int slice);
void glClearTex(GL *gl, GLenum target, GLenum format, GLenum type,
                int x, int y, int w, int h, uint8_t val, void **scratch);

mp_image_t *glGetWindowScreenshot(GL *gl);

// print a multi line string with line numbers (e.g. for shader sources)
// log, lev: module and log level, as in mp_msg()
void mp_log_source(struct mp_log *log, int lev, const char *src);

struct gl_vao_entry {
    // used for shader / glBindAttribLocation
    const char *name;
    // glVertexAttribPointer() arguments
    int num_elems;      // size (number of elements)
    GLenum type;
    bool normalized;
    int offset;
};

struct gl_vao {
    GL *gl;
    GLuint vao;     // the VAO object, or 0 if unsupported by driver
    GLuint buffer;  // GL_ARRAY_BUFFER used for the data
    int stride;     // size of each element (interleaved elements are assumed)
    const struct gl_vao_entry *entries;
};

void gl_vao_init(struct gl_vao *vao, GL *gl, int stride,
                 const struct gl_vao_entry *entries);
void gl_vao_uninit(struct gl_vao *vao);
void gl_vao_bind(struct gl_vao *vao);
void gl_vao_unbind(struct gl_vao *vao);
void gl_vao_draw_data(struct gl_vao *vao, GLenum prim, void *ptr, size_t num);

struct fbotex {
    GL *gl;
    GLuint fbo;
    GLuint texture;
    GLenum iformat;
    GLenum tex_filter;
    int tex_w, tex_h;   // size of .texture
};

bool fbotex_init(struct fbotex *fbo, GL *gl, struct mp_log *log, int w, int h,
                 GLenum iformat);
void fbotex_uninit(struct fbotex *fbo);
bool fbotex_change(struct fbotex *fbo, GL *gl, struct mp_log *log, int w, int h,
                   GLenum iformat, int flags);
#define FBOTEX_FUZZY_W 1
#define FBOTEX_FUZZY_H 2
#define FBOTEX_FUZZY (FBOTEX_FUZZY_W | FBOTEX_FUZZY_H)
void fbotex_set_filter(struct fbotex *fbo, GLenum gl_filter);

// A 3x2 matrix, with the translation part separate.
struct gl_transform {
    float m[2][2];
    float t[2];
};

void gl_transform_ortho(struct gl_transform *t, float x0, float x1,
                        float y0, float y1);

// This treats m as an affine transformation, in other words m[2][n] gets
// added to the output.
static inline void gl_transform_vec(struct gl_transform t, float *x, float *y)
{
    float vx = *x, vy = *y;
    *x = vx * t.m[0][0] + vy * t.m[1][0] + t.t[0];
    *y = vx * t.m[0][1] + vy * t.m[1][1] + t.t[1];
}

struct mp_rect_f {
    float x0, y0, x1, y1;
};

static inline void gl_transform_rect(struct gl_transform t, struct mp_rect_f *r)
{
    gl_transform_vec(t, &r->x0, &r->y0);
    gl_transform_vec(t, &r->x1, &r->y1);
}

void gl_set_debug_logger(GL *gl, struct mp_log *log);

struct gl_shader_cache;

struct gl_shader_cache *gl_sc_create(GL *gl, struct mp_log *log,
                                     struct mpv_global *global);
void gl_sc_destroy(struct gl_shader_cache *sc);
void gl_sc_add(struct gl_shader_cache *sc, const char *text);
void gl_sc_addf(struct gl_shader_cache *sc, const char *textf, ...);
void gl_sc_hadd(struct gl_shader_cache *sc, const char *text);
<<<<<<< HEAD
=======
const char *gl_sc_loadfile(struct gl_shader_cache *sc, const char *path);
>>>>>>> d03a054b
void gl_sc_uniform_sampler(struct gl_shader_cache *sc, char *name, GLenum target,
                           int unit);
void gl_sc_uniform_f(struct gl_shader_cache *sc, char *name, GLfloat f);
void gl_sc_uniform_i(struct gl_shader_cache *sc, char *name, GLint f);
void gl_sc_uniform_vec2(struct gl_shader_cache *sc, char *name, GLfloat f[2]);
void gl_sc_uniform_vec3(struct gl_shader_cache *sc, char *name, GLfloat f[3]);
void gl_sc_uniform_mat2(struct gl_shader_cache *sc, char *name,
                        bool transpose, GLfloat *v);
void gl_sc_uniform_mat3(struct gl_shader_cache *sc, char *name,
                        bool transpose, GLfloat *v);
void gl_sc_set_vao(struct gl_shader_cache *sc, struct gl_vao *vao);
void gl_sc_gen_shader_and_reset(struct gl_shader_cache *sc);
void gl_sc_reset(struct gl_shader_cache *sc);

#endif<|MERGE_RESOLUTION|>--- conflicted
+++ resolved
@@ -125,10 +125,7 @@
 void gl_sc_add(struct gl_shader_cache *sc, const char *text);
 void gl_sc_addf(struct gl_shader_cache *sc, const char *textf, ...);
 void gl_sc_hadd(struct gl_shader_cache *sc, const char *text);
-<<<<<<< HEAD
-=======
 const char *gl_sc_loadfile(struct gl_shader_cache *sc, const char *path);
->>>>>>> d03a054b
 void gl_sc_uniform_sampler(struct gl_shader_cache *sc, char *name, GLenum target,
                            int unit);
 void gl_sc_uniform_f(struct gl_shader_cache *sc, char *name, GLfloat f);
