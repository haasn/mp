--- conflicted
+++ resolved
@@ -358,14 +358,9 @@
         OPT_FLAG("gamma-auto", gamma_auto, 0),
         OPT_CHOICE_C("target-prim", target_prim, 0, mp_csp_prim_names),
         OPT_CHOICE_C("target-trc", target_trc, 0, mp_csp_trc_names),
-<<<<<<< HEAD
-        OPT_INTRANGE("target-peak", target_peak, 0, 10, 10000),
-        OPT_CHOICE("tone-mapping", tone_map.curve, 0,
-=======
         OPT_CHOICE_OR_INT("target-peak", target_peak, 0, 10, 10000,
                           ({"auto", 0})),
-        OPT_CHOICE("tone-mapping", tone_mapping, 0,
->>>>>>> f2e7e81b
+        OPT_CHOICE("tone-mapping", tone_map.curve, 0,
                    ({"clip",     TONE_MAPPING_CLIP},
                     {"mobius",   TONE_MAPPING_MOBIUS},
                     {"reinhard", TONE_MAPPING_REINHARD},
