/*
 * This file is part of mpv.
 * Parts based on MPlayer code by Reimar Döffinger.
 *
 * mpv is free software; you can redistribute it and/or modify
 * it under the terms of the GNU General Public License as published by
 * the Free Software Foundation; either version 2 of the License, or
 * (at your option) any later version.
 *
 * mpv is distributed in the hope that it will be useful,
 * but WITHOUT ANY WARRANTY; without even the implied warranty of
 * MERCHANTABILITY or FITNESS FOR A PARTICULAR PURPOSE.  See the
 * GNU General Public License for more details.
 *
 * You should have received a copy of the GNU General Public License along
 * with mpv.  If not, see <http://www.gnu.org/licenses/>.
 *
 * You can alternatively redistribute this file and/or
 * modify it under the terms of the GNU Lesser General Public
 * License as published by the Free Software Foundation; either
 * version 2.1 of the License, or (at your option) any later version.
 */

#include <stddef.h>
#include <stdint.h>
#include <stdlib.h>
#include <string.h>
#include <stdarg.h>
#include <assert.h>

#include "stream/stream.h"
#include "common/common.h"
#include "gl_utils.h"

// GLU has this as gluErrorString (we don't use GLU, as it is legacy-OpenGL)
static const char *gl_error_to_string(GLenum error)
{
    switch (error) {
    case GL_INVALID_ENUM: return "INVALID_ENUM";
    case GL_INVALID_VALUE: return "INVALID_VALUE";
    case GL_INVALID_OPERATION: return "INVALID_OPERATION";
    case GL_INVALID_FRAMEBUFFER_OPERATION: return "INVALID_FRAMEBUFFER_OPERATION";
    case GL_OUT_OF_MEMORY: return "OUT_OF_MEMORY";
    default: return "unknown";
    }
}

void glCheckError(GL *gl, struct mp_log *log, const char *info)
{
    for (;;) {
        GLenum error = gl->GetError();
        if (error == GL_NO_ERROR)
            break;
        mp_msg(log, MSGL_ERR, "%s: OpenGL error %s.\n", info,
               gl_error_to_string(error));
    }
}

// return the number of bytes per pixel for the given format
// does not handle all possible variants, just those used by mpv
int glFmt2bpp(GLenum format, GLenum type)
{
    int component_size = 0;
    switch (type) {
    case GL_UNSIGNED_BYTE_3_3_2:
    case GL_UNSIGNED_BYTE_2_3_3_REV:
        return 1;
    case GL_UNSIGNED_SHORT_5_5_5_1:
    case GL_UNSIGNED_SHORT_1_5_5_5_REV:
    case GL_UNSIGNED_SHORT_5_6_5:
    case GL_UNSIGNED_SHORT_5_6_5_REV:
        return 2;
    case GL_UNSIGNED_BYTE:
        component_size = 1;
        break;
    case GL_UNSIGNED_SHORT:
        component_size = 2;
        break;
    }
    switch (format) {
    case GL_LUMINANCE:
    case GL_ALPHA:
        return component_size;
    case GL_RGB_422_APPLE:
        return 2;
    case GL_RGB:
    case GL_BGR:
    case GL_RGB_INTEGER:
        return 3 * component_size;
    case GL_RGBA:
    case GL_BGRA:
    case GL_RGBA_INTEGER:
        return 4 * component_size;
    case GL_RED:
    case GL_RED_INTEGER:
        return component_size;
    case GL_RG:
    case GL_LUMINANCE_ALPHA:
    case GL_RG_INTEGER:
        return 2 * component_size;
    }
    abort(); // unknown
}

static int get_alignment(int stride)
{
    if (stride % 8 == 0)
        return 8;
    if (stride % 4 == 0)
        return 4;
    if (stride % 2 == 0)
        return 2;
    return 1;
}

// upload a texture, handling things like stride and slices
//  target: texture target, usually GL_TEXTURE_2D
//  format, type: texture parameters
//  dataptr, stride: image data
//  x, y, width, height: part of the image to upload
//  slice: height of an upload slice, 0 for all at once
void glUploadTex(GL *gl, GLenum target, GLenum format, GLenum type,
                 const void *dataptr, int stride,
                 int x, int y, int w, int h, int slice)
{
    const uint8_t *data = dataptr;
    int y_max = y + h;
    if (w <= 0 || h <= 0)
        return;
    if (slice <= 0)
        slice = h;
    if (stride < 0) {
        data += (h - 1) * stride;
        stride = -stride;
    }
    gl->PixelStorei(GL_UNPACK_ALIGNMENT, get_alignment(stride));
    bool use_rowlength = slice > 1 && (gl->mpgl_caps & MPGL_CAP_ROW_LENGTH);
    if (use_rowlength) {
        // this is not always correct, but should work for MPlayer
        gl->PixelStorei(GL_UNPACK_ROW_LENGTH, stride / glFmt2bpp(format, type));
    } else {
        if (stride != glFmt2bpp(format, type) * w)
            slice = 1; // very inefficient, but at least it works
    }
    for (; y + slice <= y_max; y += slice) {
        gl->TexSubImage2D(target, 0, x, y, w, slice, format, type, data);
        data += stride * slice;
    }
    if (y < y_max)
        gl->TexSubImage2D(target, 0, x, y, w, y_max - y, format, type, data);
    if (use_rowlength)
        gl->PixelStorei(GL_UNPACK_ROW_LENGTH, 0);
    gl->PixelStorei(GL_UNPACK_ALIGNMENT, 4);
}

// Like glUploadTex, but upload a byte array with all elements set to val.
// If scratch is not NULL, points to a resizeable talloc memory block than can
// be freely used by the function (for avoiding temporary memory allocations).
void glClearTex(GL *gl, GLenum target, GLenum format, GLenum type,
                int x, int y, int w, int h, uint8_t val, void **scratch)
{
    int bpp = glFmt2bpp(format, type);
    int stride = w * bpp;
    int size = h * stride;
    if (size < 1)
        return;
    void *data = scratch ? *scratch : NULL;
    if (talloc_get_size(data) < size)
        data = talloc_realloc(NULL, data, char *, size);
    memset(data, val, size);
    gl->PixelStorei(GL_UNPACK_ALIGNMENT, get_alignment(stride));
    gl->TexSubImage2D(target, 0, x, y, w, h, format, type, data);
    gl->PixelStorei(GL_UNPACK_ALIGNMENT, 4);
    if (scratch) {
        *scratch = data;
    } else {
        talloc_free(data);
    }
}

mp_image_t *glGetWindowScreenshot(GL *gl)
{
    if (gl->es)
        return NULL; // ES can't read from front buffer
    GLint vp[4]; //x, y, w, h
    gl->GetIntegerv(GL_VIEWPORT, vp);
    mp_image_t *image = mp_image_alloc(IMGFMT_RGB24, vp[2], vp[3]);
    if (!image)
        return NULL;
    gl->PixelStorei(GL_PACK_ALIGNMENT, 1);
    gl->ReadBuffer(GL_FRONT);
    //flip image while reading (and also avoid stride-related trouble)
    for (int y = 0; y < vp[3]; y++) {
        gl->ReadPixels(vp[0], vp[1] + vp[3] - y - 1, vp[2], 1,
                       GL_RGB, GL_UNSIGNED_BYTE,
                       image->planes[0] + y * image->stride[0]);
    }
    gl->PixelStorei(GL_PACK_ALIGNMENT, 4);
    return image;
}

void mp_log_source(struct mp_log *log, int lev, const char *src)
{
    int line = 1;
    if (!src)
        return;
    while (*src) {
        const char *end = strchr(src, '\n');
        const char *next = end + 1;
        if (!end)
            next = end = src + strlen(src);
        mp_msg(log, lev, "[%3d] %.*s\n", line, (int)(end - src), src);
        line++;
        src = next;
    }
}

static void gl_vao_enable_attribs(struct gl_vao *vao)
{
    GL *gl = vao->gl;

    for (int n = 0; vao->entries[n].name; n++) {
        const struct gl_vao_entry *e = &vao->entries[n];

        gl->EnableVertexAttribArray(n);
        gl->VertexAttribPointer(n, e->num_elems, e->type, e->normalized,
                                vao->stride, (void *)(intptr_t)e->offset);
    }
}

void gl_vao_init(struct gl_vao *vao, GL *gl, int stride,
                 const struct gl_vao_entry *entries)
{
    assert(!vao->vao);
    assert(!vao->buffer);

    *vao = (struct gl_vao){
        .gl = gl,
        .stride = stride,
        .entries = entries,
    };

    gl->GenBuffers(1, &vao->buffer);

    if (gl->BindVertexArray) {
        gl->BindBuffer(GL_ARRAY_BUFFER, vao->buffer);

        gl->GenVertexArrays(1, &vao->vao);
        gl->BindVertexArray(vao->vao);
        gl_vao_enable_attribs(vao);
        gl->BindVertexArray(0);

        gl->BindBuffer(GL_ARRAY_BUFFER, 0);
    }
}

void gl_vao_uninit(struct gl_vao *vao)
{
    GL *gl = vao->gl;
    if (!gl)
        return;

    if (gl->DeleteVertexArrays)
        gl->DeleteVertexArrays(1, &vao->vao);
    gl->DeleteBuffers(1, &vao->buffer);

    *vao = (struct gl_vao){0};
}

void gl_vao_bind(struct gl_vao *vao)
{
    GL *gl = vao->gl;

    if (gl->BindVertexArray) {
        gl->BindVertexArray(vao->vao);
    } else {
        gl->BindBuffer(GL_ARRAY_BUFFER, vao->buffer);
        gl_vao_enable_attribs(vao);
        gl->BindBuffer(GL_ARRAY_BUFFER, 0);
    }
}

void gl_vao_unbind(struct gl_vao *vao)
{
    GL *gl = vao->gl;

    if (gl->BindVertexArray) {
        gl->BindVertexArray(0);
    } else {
        for (int n = 0; vao->entries[n].name; n++)
            gl->DisableVertexAttribArray(n);
    }
}

// Draw the vertex data (as described by the gl_vao_entry entries) in ptr
// to the screen. num is the number of vertexes. prim is usually GL_TRIANGLES.
// If ptr is NULL, then skip the upload, and use the data uploaded with the
// previous call.
void gl_vao_draw_data(struct gl_vao *vao, GLenum prim, void *ptr, size_t num)
{
    GL *gl = vao->gl;

    if (ptr) {
        gl->BindBuffer(GL_ARRAY_BUFFER, vao->buffer);
        gl->BufferData(GL_ARRAY_BUFFER, num * vao->stride, ptr, GL_DYNAMIC_DRAW);
        gl->BindBuffer(GL_ARRAY_BUFFER, 0);
    }

    gl_vao_bind(vao);

    gl->DrawArrays(prim, 0, num);

    gl_vao_unbind(vao);
}

// Create a texture and a FBO using the texture as color attachments.
//  iformat: texture internal format
// Returns success.
bool fbotex_init(struct fbotex *fbo, GL *gl, struct mp_log *log, int w, int h,
                 GLenum iformat)
{
    assert(!fbo->fbo);
    assert(!fbo->texture);
    return fbotex_change(fbo, gl, log, w, h, iformat, 0);
}

// Like fbotex_init(), except it can be called on an already initialized FBO;
// and if the parameters are the same as the previous call, do not touch it.
// flags can be 0, or a combination of FBOTEX_FUZZY_W and FBOTEX_FUZZY_H.
// Enabling FUZZY for W or H means the w or h does not need to be exact.
bool fbotex_change(struct fbotex *fbo, GL *gl, struct mp_log *log, int w, int h,
                   GLenum iformat, int flags)
{
    bool res = true;

    int cw = w, ch = h;

    if ((flags & FBOTEX_FUZZY_W) && cw < fbo->tex_w)
        cw = fbo->tex_w;
    if ((flags & FBOTEX_FUZZY_H) && ch < fbo->tex_h)
        ch = fbo->tex_h;

    if (fbo->tex_w == cw && fbo->tex_h == ch && fbo->iformat == iformat)
        return true;

    if (flags & FBOTEX_FUZZY_W)
        w = MP_ALIGN_UP(w, 256);
    if (flags & FBOTEX_FUZZY_H)
        h = MP_ALIGN_UP(h, 256);

    GLenum filter = fbo->tex_filter;

    *fbo = (struct fbotex) {
        .gl = gl,
        .tex_w = w,
        .tex_h = h,
        .iformat = iformat,
    };

    mp_verbose(log, "Create FBO: %dx%d\n", fbo->tex_w, fbo->tex_h);

    if (!(gl->mpgl_caps & MPGL_CAP_FB))
        return false;

    gl->GenFramebuffers(1, &fbo->fbo);
    gl->GenTextures(1, &fbo->texture);
    gl->BindTexture(GL_TEXTURE_2D, fbo->texture);
    gl->TexImage2D(GL_TEXTURE_2D, 0, iformat, fbo->tex_w, fbo->tex_h, 0,
                   GL_RGBA, GL_UNSIGNED_BYTE, NULL);
    gl->TexParameteri(GL_TEXTURE_2D, GL_TEXTURE_WRAP_S, GL_CLAMP_TO_EDGE);
    gl->TexParameteri(GL_TEXTURE_2D, GL_TEXTURE_WRAP_T, GL_CLAMP_TO_EDGE);
    gl->BindTexture(GL_TEXTURE_2D, 0);

    fbotex_set_filter(fbo, filter ? filter : GL_LINEAR);

    glCheckError(gl, log, "after creating framebuffer texture");

    gl->BindFramebuffer(GL_FRAMEBUFFER, fbo->fbo);
    gl->FramebufferTexture2D(GL_FRAMEBUFFER, GL_COLOR_ATTACHMENT0,
                             GL_TEXTURE_2D, fbo->texture, 0);

    GLenum err = gl->CheckFramebufferStatus(GL_FRAMEBUFFER);
    if (err != GL_FRAMEBUFFER_COMPLETE) {
        mp_err(log, "Error: framebuffer completeness check failed (error=%d).\n",
               (int)err);
        res = false;
    }

    gl->BindFramebuffer(GL_FRAMEBUFFER, 0);

    glCheckError(gl, log, "after creating framebuffer");

    return res;
}

void fbotex_set_filter(struct fbotex *fbo, GLenum tex_filter)
{
    GL *gl = fbo->gl;

    if (fbo->tex_filter != tex_filter && fbo->texture) {
        gl->BindTexture(GL_TEXTURE_2D, fbo->texture);
        gl->TexParameteri(GL_TEXTURE_2D, GL_TEXTURE_MIN_FILTER, tex_filter);
        gl->TexParameteri(GL_TEXTURE_2D, GL_TEXTURE_MAG_FILTER, tex_filter);
        gl->BindTexture(GL_TEXTURE_2D, 0);
    }
    fbo->tex_filter = tex_filter;
}

void fbotex_uninit(struct fbotex *fbo)
{
    GL *gl = fbo->gl;

    if (gl && (gl->mpgl_caps & MPGL_CAP_FB)) {
        gl->DeleteFramebuffers(1, &fbo->fbo);
        gl->DeleteTextures(1, &fbo->texture);
        *fbo = (struct fbotex) {0};
    }
}

// Standard parallel 2D projection, except y1 < y0 means that the coordinate
// system is flipped, not the projection.
void gl_transform_ortho(struct gl_transform *t, float x0, float x1,
                        float y0, float y1)
{
    if (y1 < y0) {
        float tmp = y0;
        y0 = tmp - y1;
        y1 = tmp;
    }

    t->m[0][0] = 2.0f / (x1 - x0);
    t->m[0][1] = 0.0f;
    t->m[1][0] = 0.0f;
    t->m[1][1] = 2.0f / (y1 - y0);
    t->t[0] = -(x1 + x0) / (x1 - x0);
    t->t[1] = -(y1 + y0) / (y1 - y0);
}

static void GLAPIENTRY gl_debug_cb(GLenum source, GLenum type, GLuint id,
                                   GLenum severity, GLsizei length,
                                   const GLchar *message, const void *userParam)
{
    // keep in mind that the debug callback can be asynchronous
    struct mp_log *log = (void *)userParam;
    int level = MSGL_ERR;
    switch (severity) {
    case GL_DEBUG_SEVERITY_NOTIFICATION:level = MSGL_V; break;
    case GL_DEBUG_SEVERITY_LOW:         level = MSGL_INFO; break;
    case GL_DEBUG_SEVERITY_MEDIUM:      level = MSGL_WARN; break;
    case GL_DEBUG_SEVERITY_HIGH:        level = MSGL_ERR; break;
    }
    mp_msg(log, level, "GL: %s\n", message);
}

void gl_set_debug_logger(GL *gl, struct mp_log *log)
{
    if (gl->DebugMessageCallback) {
        if (log) {
            gl->DebugMessageCallback(gl_debug_cb, log);
        } else {
            gl->DebugMessageCallback(NULL, NULL);
        }
    }
}

#define SC_ENTRIES 16
#define SC_UNIFORM_ENTRIES 20
#define SC_FILE_ENTRIES 10

enum uniform_type {
    UT_invalid,
    UT_i,
    UT_f,
    UT_m,
};

struct sc_uniform {
    char *name;
    enum uniform_type type;
    const char *glsl_type;
    int size;
    GLint loc;
    union {
        GLfloat f[9];
        GLint i[4];
    } v;
};

struct sc_file {
    char *path;
    char *body;
};

struct sc_entry {
    GLuint gl_shader;
    // the following fields define the shader's contents
    char *key; // vertex+frag shader (mangled)
    struct gl_vao *vao;
};

struct gl_shader_cache {
    GL *gl;
    struct mp_log *log;
    struct mpv_global *global;

    // this is modified during use (gl_sc_add() etc.)
    char *text;
    char *header_text;
    struct gl_vao *vao;

    struct sc_entry entries[SC_ENTRIES];
    int num_entries;

    struct sc_uniform uniforms[SC_UNIFORM_ENTRIES];
    int num_uniforms;

    struct sc_file files[SC_FILE_ENTRIES];
    int num_files;
};

struct gl_shader_cache *gl_sc_create(GL *gl, struct mp_log *log,
                                     struct mpv_global *global)
{
    struct gl_shader_cache *sc = talloc_ptrtype(NULL, sc);
    *sc = (struct gl_shader_cache){
        .gl = gl,
        .log = log,
        .global = global,
        .text = talloc_strdup(sc, ""),
        .header_text = talloc_strdup(sc, ""),
    };
    return sc;
}

void gl_sc_reset(struct gl_shader_cache *sc)
{
    sc->text[0] = '\0';
    sc->header_text[0] = '\0';
    for (int n = 0; n < sc->num_uniforms; n++)
        talloc_free(sc->uniforms[n].name);
    sc->num_uniforms = 0;
}

static void sc_flush_cache(struct gl_shader_cache *sc)
{
    for (int n = 0; n < sc->num_entries; n++) {
        struct sc_entry *e = &sc->entries[n];
        sc->gl->DeleteProgram(e->gl_shader);
        talloc_free(e->key);
    }
    sc->num_entries = 0;
}

void gl_sc_destroy(struct gl_shader_cache *sc)
{
    gl_sc_reset(sc);
    sc_flush_cache(sc);
    talloc_free(sc);
}

void gl_sc_add(struct gl_shader_cache *sc, const char *text)
{
    sc->text = talloc_strdup_append(sc->text, text);
}

void gl_sc_addf(struct gl_shader_cache *sc, const char *textf, ...)
{
    va_list ap;
    va_start(ap, textf);
    ta_xvasprintf_append(&sc->text, textf, ap);
    va_end(ap);
}

void gl_sc_hadd(struct gl_shader_cache *sc, const char *text)
{
    sc->header_text = talloc_strdup_append(sc->header_text, text);
}

<<<<<<< HEAD
=======
const char *gl_sc_loadfile(struct gl_shader_cache *sc, const char *path)
{
    if (!path || !path[0] || !sc->global)
        return NULL;
    for (int n = 0; n < sc->num_files; n++) {
        if (strcmp(sc->files[n].path, path) == 0)
            return sc->files[n].body;
    }
    // not found -> load it
    if (sc->num_files == SC_FILE_ENTRIES) {
        // empty cache when it overflows
        for (int n = 0; n < sc->num_files; n++) {
            talloc_free(sc->files[n].path);
            talloc_free(sc->files[n].body);
        }
        sc->num_files = 0;
    }
    struct bstr s = stream_read_file(path, sc, sc->global, 100000); // 100 kB
    if (s.len) {
        struct sc_file *new = &sc->files[sc->num_files++];
        *new = (struct sc_file) {
            .path = talloc_strdup(NULL, path),
            .body = s.start
        };
        return new->body;
    }
    return NULL;
}

>>>>>>> d03a054b
static struct sc_uniform *find_uniform(struct gl_shader_cache *sc,
                                       const char *name)
{
    for (int n = 0; n < sc->num_uniforms; n++) {
        if (strcmp(sc->uniforms[n].name, name) == 0)
            return &sc->uniforms[n];
    }
    // not found -> add it
    assert(sc->num_uniforms < SC_UNIFORM_ENTRIES); // just don't have too many
    struct sc_uniform *new = &sc->uniforms[sc->num_uniforms++];
    *new = (struct sc_uniform) { .loc = -1, .name = talloc_strdup(NULL, name) };
    return new;
}

void gl_sc_uniform_sampler(struct gl_shader_cache *sc, char *name, GLenum target,
                           int unit)
{
    struct sc_uniform *u = find_uniform(sc, name);
    u->type = UT_i;
    u->size = 1;
    switch (target) {
    case GL_TEXTURE_1D: u->glsl_type = "sampler1D"; break;
    case GL_TEXTURE_2D: u->glsl_type = "sampler2D"; break;
    case GL_TEXTURE_RECTANGLE: u->glsl_type = "sampler2DRect"; break;
    case GL_TEXTURE_3D: u->glsl_type = "sampler3D"; break;
    default: abort();
    }
    u->v.i[0] = unit;
}

void gl_sc_uniform_f(struct gl_shader_cache *sc, char *name, GLfloat f)
{
    struct sc_uniform *u = find_uniform(sc, name);
    u->type = UT_f;
    u->size = 1;
    u->glsl_type = "float";
    u->v.f[0] = f;
}

void gl_sc_uniform_i(struct gl_shader_cache *sc, char *name, GLint i)
{
    struct sc_uniform *u = find_uniform(sc, name);
    u->type = UT_i;
    u->size = 1;
    u->glsl_type = "int";
    u->v.i[0] = i;
}

void gl_sc_uniform_vec2(struct gl_shader_cache *sc, char *name, GLfloat f[2])
{
    struct sc_uniform *u = find_uniform(sc, name);
    u->type = UT_f;
    u->size = 2;
    u->glsl_type = "vec2";
    u->v.f[0] = f[0];
    u->v.f[1] = f[1];
}

void gl_sc_uniform_vec3(struct gl_shader_cache *sc, char *name, GLfloat f[3])
{
    struct sc_uniform *u = find_uniform(sc, name);
    u->type = UT_f;
    u->size = 3;
    u->glsl_type = "vec3";
    u->v.f[0] = f[0];
    u->v.f[1] = f[1];
    u->v.f[2] = f[2];
}

static void transpose2x2(float r[2 * 2])
{
    MPSWAP(float, r[0+2*1], r[1+2*0]);
}

void gl_sc_uniform_mat2(struct gl_shader_cache *sc, char *name,
                        bool transpose, GLfloat *v)
{
    struct sc_uniform *u = find_uniform(sc, name);
    u->type = UT_m;
    u->size = 2;
    u->glsl_type = "mat2";
    for (int n = 0; n < 4; n++)
        u->v.f[n] = v[n];
    if (transpose)
        transpose2x2(&u->v.f[0]);
}

static void transpose3x3(float r[3 * 3])
{
    MPSWAP(float, r[0+3*1], r[1+3*0]);
    MPSWAP(float, r[0+3*2], r[2+3*0]);
    MPSWAP(float, r[1+3*2], r[2+3*1]);
}

void gl_sc_uniform_mat3(struct gl_shader_cache *sc, char *name,
                        bool transpose, GLfloat *v)
{
    struct sc_uniform *u = find_uniform(sc, name);
    u->type = UT_m;
    u->size = 3;
    u->glsl_type = "mat3";
    for (int n = 0; n < 9; n++)
        u->v.f[n] = v[n];
    if (transpose)
        transpose3x3(&u->v.f[0]);
}

// This will call glBindAttribLocation() on the shader before it's linked
// (OpenGL requires this to happen before linking). Basically, it associates
// the input variable names with the fields in the vao.
// The vertex shader is setup such that the elements are available as fragment
// shader variables using the names in the vao entries, which "position" being
// set to gl_Position.
void gl_sc_set_vao(struct gl_shader_cache *sc, struct gl_vao *vao)
{
    sc->vao = vao;
}

static const char *vao_glsl_type(const struct gl_vao_entry *e)
{
    // pretty dumb... too dumb, but works for us
    switch (e->num_elems) {
    case 1: return "float";
    case 2: return "vec2";
    case 3: return "vec3";
    case 4: return "vec4";
    default: abort();
    }
}

// Assumes program is current (gl->UseProgram(program)).
static void update_uniform(GL *gl, GLuint program, struct sc_uniform *u)
{
    GLint loc = gl->GetUniformLocation(program, u->name);
    if (loc < 0)
        return;
    switch (u->type) {
    case UT_i:
        assert(u->size == 1);
        gl->Uniform1i(loc, u->v.i[0]);
        break;
    case UT_f:
        switch (u->size) {
        case 1: gl->Uniform1f(loc, u->v.f[0]); break;
        case 2: gl->Uniform2f(loc, u->v.f[0], u->v.f[1]); break;
        case 3: gl->Uniform3f(loc, u->v.f[0], u->v.f[1], u->v.f[2]); break;
        case 4: gl->Uniform4f(loc, u->v.f[0], u->v.f[1], u->v.f[2], u->v.f[3]); break;
        default: abort();
        }
        break;
    case UT_m:
        switch (u->size) {
        case 2: gl->UniformMatrix2fv(loc, 1, GL_FALSE, &u->v.f[0]); break;
        case 3: gl->UniformMatrix3fv(loc, 1, GL_FALSE, &u->v.f[0]); break;
        default: abort();
        }
        break;
    default:
        abort();
    }
}

static void compile_attach_shader(struct gl_shader_cache *sc, GLuint program,
                                  GLenum type, const char *source)
{
    GL *gl = sc->gl;

    GLuint shader = gl->CreateShader(type);
    gl->ShaderSource(shader, 1, &source, NULL);
    gl->CompileShader(shader);
    GLint status;
    gl->GetShaderiv(shader, GL_COMPILE_STATUS, &status);
    GLint log_length;
    gl->GetShaderiv(shader, GL_INFO_LOG_LENGTH, &log_length);

    int pri = status ? (log_length > 1 ? MSGL_V : MSGL_DEBUG) : MSGL_ERR;
    const char *typestr = type == GL_VERTEX_SHADER ? "vertex" : "fragment";
    if (mp_msg_test(sc->log, pri)) {
        MP_MSG(sc, pri, "%s shader source:\n", typestr);
        mp_log_source(sc->log, pri, source);
    }
    if (log_length > 1) {
        GLchar *logstr = talloc_zero_size(NULL, log_length + 1);
        gl->GetShaderInfoLog(shader, log_length, NULL, logstr);
        MP_MSG(sc, pri, "%s shader compile log (status=%d):\n%s\n",
               typestr, status, logstr);
        talloc_free(logstr);
    }

    gl->AttachShader(program, shader);
    gl->DeleteShader(shader);
}

static void link_shader(struct gl_shader_cache *sc, GLuint program)
{
    GL *gl = sc->gl;
    gl->LinkProgram(program);
    GLint status;
    gl->GetProgramiv(program, GL_LINK_STATUS, &status);
    GLint log_length;
    gl->GetProgramiv(program, GL_INFO_LOG_LENGTH, &log_length);

    int pri = status ? (log_length > 1 ? MSGL_V : MSGL_DEBUG) : MSGL_ERR;
    if (mp_msg_test(sc->log, pri)) {
        GLchar *logstr = talloc_zero_size(NULL, log_length + 1);
        gl->GetProgramInfoLog(program, log_length, NULL, logstr);
        MP_MSG(sc, pri, "shader link log (status=%d): %s\n", status, logstr);
        talloc_free(logstr);
    }
}

static GLuint create_program(struct gl_shader_cache *sc, const char *vertex,
                             const char *frag)
{
    GL *gl = sc->gl;
    MP_VERBOSE(sc, "recompiling a shader program:\n");
    if (sc->header_text[0]) {
        MP_VERBOSE(sc, "header:\n");
        mp_log_source(sc->log, MSGL_V, sc->header_text);
        MP_VERBOSE(sc, "body:\n");
    }
    mp_log_source(sc->log, MSGL_V, sc->text);
    GLuint prog = gl->CreateProgram();
    compile_attach_shader(sc, prog, GL_VERTEX_SHADER, vertex);
    compile_attach_shader(sc, prog, GL_FRAGMENT_SHADER, frag);
    for (int n = 0; sc->vao->entries[n].name; n++) {
        char vname[80];
        snprintf(vname, sizeof(vname), "vertex_%s", sc->vao->entries[n].name);
        gl->BindAttribLocation(prog, n, vname);
    }
    link_shader(sc, prog);
    return prog;
}

#define ADD(x, ...) (x) = talloc_asprintf_append(x, __VA_ARGS__)

// 1. Generate vertex and fragment shaders from the fragment shader text added
//    with gl_sc_add(). The generated shader program is cached (based on the
//    text), so actual compilation happens only the first time.
// 2. Update the uniforms set with gl_sc_uniform_*.
// 3. Make the new shader program current (glUseProgram()).
// 4. Reset the sc state and prepare for a new shader program. (All uniforms
//    and fragment operations needed for the next program have to be re-added.)
void gl_sc_gen_shader_and_reset(struct gl_shader_cache *sc)
{
    GL *gl = sc->gl;
    void *tmp = talloc_new(NULL);

    assert(sc->vao);

    // set up shader text (header + uniforms + body)
    char *header = talloc_asprintf(tmp, "#version %d%s\n", gl->glsl_version,
                                   gl->es >= 300 ? " es" : "");
    if (gl->es)
        ADD(header, "precision mediump float;\n");
    char *vert_in = gl->glsl_version >= 130 ? "in" : "attribute";
    char *vert_out = gl->glsl_version >= 130 ? "out" : "varying";
    char *frag_in = gl->glsl_version >= 130 ? "in" : "varying";

    // vertex shader: we don't use the vertex shader, so just setup a dummy,
    // which passes through the vertex array attributes.
    char *vert_head = talloc_strdup(tmp, header);
    char *vert_body = talloc_strdup(tmp, "void main() {\n");
    char *frag_vaos = talloc_strdup(tmp, "");
    for (int n = 0; sc->vao->entries[n].name; n++) {
        const struct gl_vao_entry *e = &sc->vao->entries[n];
        const char *glsl_type = vao_glsl_type(e);
        if (strcmp(e->name, "position") == 0) {
            // setting raster pos. requires setting gl_Position magic variable
            assert(e->num_elems == 2 && e->type == GL_FLOAT);
            ADD(vert_head, "%s vec2 position;\n", vert_in);
            ADD(vert_body, "gl_Position = vec4(position, 1.0, 1.0);\n");
        } else {
            ADD(vert_head, "%s %s vertex_%s;\n", vert_in, glsl_type, e->name);
            ADD(vert_head, "%s %s %s;\n", vert_out, glsl_type, e->name);
            ADD(vert_body, "%s = vertex_%s;\n", e->name, e->name);
            ADD(frag_vaos, "%s %s %s;\n", frag_in, glsl_type, e->name);
        }
    }
    ADD(vert_body, "}\n");
    char *vert = talloc_asprintf(tmp, "%s%s", vert_head, vert_body);

    // fragment shader; still requires adding used uniforms and VAO elements
    char *frag = talloc_strdup(tmp, header);
    ADD(frag, "#define RG %s\n", gl->mpgl_caps & MPGL_CAP_TEX_RG ? "rg" : "ra");
    if (gl->glsl_version >= 130) {
        ADD(frag, "#define texture1D texture\n");
        ADD(frag, "#define texture3D texture\n");
        ADD(frag, "out vec4 out_color;\n");
    } else {
        ADD(frag, "#define texture texture2D\n");
    }
    ADD(frag, "%s", frag_vaos);
    for (int n = 0; n < sc->num_uniforms; n++) {
        struct sc_uniform *u = &sc->uniforms[n];
        ADD(frag, "uniform %s %s;\n", u->glsl_type, u->name);
    }
    // custom shader header
    if (sc->header_text[0]) {
        ADD(frag, "// header\n");
        ADD(frag, "%s\n", sc->header_text);
        ADD(frag, "// body\n");
    }
    ADD(frag, "void main() {\n");
    ADD(frag, "%s", sc->text);
    // we require _all_ frag shaders to write to a "vec4 color"
    if (gl->glsl_version >= 130) {
        ADD(frag, "out_color = color;\n");
    } else {
        ADD(frag, "gl_FragColor = color;\n");
    }
    ADD(frag, "}\n");

    char *key = talloc_asprintf(tmp, "%s%s", vert, frag);
    struct sc_entry *entry = NULL;
    for (int n = 0; n < sc->num_entries; n++) {
        if (strcmp(key, sc->entries[n].key) == 0) {
            entry = &sc->entries[n];
            break;
        }
    }
    if (!entry) {
        if (sc->num_entries == SC_ENTRIES)
            sc_flush_cache(sc);
        entry = &sc->entries[sc->num_entries++];
        *entry = (struct sc_entry){.key = talloc_strdup(NULL, key)};
    }
    // build vertex shader from vao
    if (!entry->gl_shader)
        entry->gl_shader = create_program(sc, vert, frag);

    gl->UseProgram(entry->gl_shader);

    // For now we set the uniforms every time. This is probably bad, and we
    // should switch to caching them.
    for (int n = 0; n < sc->num_uniforms; n++)
        update_uniform(gl, entry->gl_shader, &sc->uniforms[n]);

    talloc_free(tmp);

    gl_sc_reset(sc);
}<|MERGE_RESOLUTION|>--- conflicted
+++ resolved
@@ -576,8 +576,6 @@
     sc->header_text = talloc_strdup_append(sc->header_text, text);
 }
 
-<<<<<<< HEAD
-=======
 const char *gl_sc_loadfile(struct gl_shader_cache *sc, const char *path)
 {
     if (!path || !path[0] || !sc->global)
@@ -607,7 +605,6 @@
     return NULL;
 }
 
->>>>>>> d03a054b
 static struct sc_uniform *find_uniform(struct gl_shader_cache *sc,
                                        const char *name)
 {
