/*
 * This file is part of mpv.
 *
 * mpv is free software; you can redistribute it and/or modify
 * it under the terms of the GNU General Public License as published by
 * the Free Software Foundation; either version 2 of the License, or
 * (at your option) any later version.
 *
 * mpv is distributed in the hope that it will be useful,
 * but WITHOUT ANY WARRANTY; without even the implied warranty of
 * MERCHANTABILITY or FITNESS FOR A PARTICULAR PURPOSE.  See the
 * GNU General Public License for more details.
 *
 * You should have received a copy of the GNU General Public License along
 * with mpv.  If not, see <http://www.gnu.org/licenses/>.
 */
#ifndef MP_GL_VIDEO_H
#define MP_GL_VIDEO_H

#include <stdbool.h>

#include "options/m_option.h"
#include "sub/osd.h"
#include "gl_common.h"

struct lut3d {
    uint16_t *data;
    int size[3];
};

struct scaler_fun {
    char *name;
    float params[2];
    float blur;
};

struct scaler_config {
    struct scaler_fun kernel;
    struct scaler_fun window;
    float radius;
    float antiring;
};

struct gl_video_opts {
    struct scaler_config scaler[4];
    float gamma;
    int gamma_auto;
    int target_prim;
    int target_trc;
    int linear_scaling;
    int fancy_downscaling;
    int sigmoid_upscaling;
    float sigmoid_center;
    float sigmoid_slope;
    int scaler_resizes_only;
    int npot;
    int pbo;
    int dither_depth;
    int dither_algo;
    int dither_size;
    int temporal_dither;
    int fbo_format;
    int alpha_mode;
    int chroma_location;
    int use_rectangle;
    struct m_color background;
    int interpolation;
    int blend_subs;
    char *source_shader;
<<<<<<< HEAD
    char *pre_shader;
    char *post_shader;
    char *scale_shader;
=======
    char *scale_shader;
    char **pre_shaders;
    char **post_shaders;
>>>>>>> d03a054b
};

extern const struct m_sub_options gl_video_conf;
extern const struct gl_video_opts gl_video_opts_vhq_def;
extern const struct gl_video_opts gl_video_opts_hq_def;
extern const struct gl_video_opts gl_video_opts_def;

struct gl_video;

struct gl_video *gl_video_init(GL *gl, struct mp_log *log, struct mpv_global *g);
void gl_video_uninit(struct gl_video *p);
void gl_video_set_osd_source(struct gl_video *p, struct osd_state *osd);
void gl_video_set_options(struct gl_video *p, struct gl_video_opts *opts,
                          int *queue_size);
bool gl_video_check_format(struct gl_video *p, int mp_format);
void gl_video_config(struct gl_video *p, struct mp_image_params *params);
void gl_video_set_output_depth(struct gl_video *p, int r, int g, int b);
void gl_video_set_lut3d(struct gl_video *p, struct lut3d *lut3d);
void gl_video_skip_image(struct gl_video *p, struct mp_image *mpi);
void gl_video_upload_image(struct gl_video *p, struct mp_image *img);
void gl_video_render_frame(struct gl_video *p, int fbo, struct frame_timing *t);
void gl_video_resize(struct gl_video *p, int vp_w, int vp_h,
                     struct mp_rect *src, struct mp_rect *dst,
                     struct mp_osd_res *osd);
void gl_video_get_colorspace(struct gl_video *p, struct mp_image_params *params);
struct mp_csp_equalizer;
struct mp_csp_equalizer *gl_video_eq_ptr(struct gl_video *p);
void gl_video_eq_update(struct gl_video *p);

void gl_video_set_debug(struct gl_video *p, bool enable);
void gl_video_resize_redraw(struct gl_video *p, int w, int h);

float gl_video_scale_ambient_lux(float lmin, float lmax,
                                 float rmin, float rmax, float lux);
void gl_video_set_ambient_lux(struct gl_video *p, int lux);

void gl_video_set_gl_state(struct gl_video *p);
void gl_video_unset_gl_state(struct gl_video *p);
void gl_video_reset(struct gl_video *p);
bool gl_video_showing_interpolated_frame(struct gl_video *p);

struct gl_hwdec;
void gl_video_set_hwdec(struct gl_video *p, struct gl_hwdec *hwdec);

#endif<|MERGE_RESOLUTION|>--- conflicted
+++ resolved
@@ -67,15 +67,9 @@
     int interpolation;
     int blend_subs;
     char *source_shader;
-<<<<<<< HEAD
-    char *pre_shader;
-    char *post_shader;
-    char *scale_shader;
-=======
     char *scale_shader;
     char **pre_shaders;
     char **post_shaders;
->>>>>>> d03a054b
 };
 
 extern const struct m_sub_options gl_video_conf;
