/*
 * This file is part of mpv.
 *
 * mpv is free software; you can redistribute it and/or modify
 * it under the terms of the GNU General Public License as published by
 * the Free Software Foundation; either version 2 of the License, or
 * (at your option) any later version.
 *
 * mpv is distributed in the hope that it will be useful,
 * but WITHOUT ANY WARRANTY; without even the implied warranty of
 * MERCHANTABILITY or FITNESS FOR A PARTICULAR PURPOSE.  See the
 * GNU General Public License for more details.
 *
 * You should have received a copy of the GNU General Public License along
 * with mpv.  If not, see <http://www.gnu.org/licenses/>.
 *
 * You can alternatively redistribute this file and/or
 * modify it under the terms of the GNU Lesser General Public
 * License as published by the Free Software Foundation; either
 * version 2.1 of the License, or (at your option) any later version.
 */

#include <assert.h>
#include <math.h>
#include <stdbool.h>
#include <string.h>
#include <assert.h>

#include <libavutil/common.h>

#include "gl_video.h"

#include "osdep/rand48.h"

#include "misc/bstr.h"
#include "stream/stream.h"
#include "gl_common.h"
#include "gl_utils.h"
#include "gl_hwdec.h"
#include "gl_osd.h"
#include "filter_kernels.h"
#include "aspect.h"
#include "bitmap_packer.h"
#include "dither.h"

// Pixel width of 1D lookup textures.
#define LOOKUP_TEXTURE_SIZE 256

// Texture units 0-5 are used by the video, and for free use by the passes
#define TEXUNIT_VIDEO_NUM 6

// Other texture units are reserved for specific purposes
#define TEXUNIT_SCALERS  TEXUNIT_VIDEO_NUM
#define TEXUNIT_3DLUT    (TEXUNIT_SCALERS+4)
#define TEXUNIT_DITHER   (TEXUNIT_3DLUT+1)

// scale/cscale arguments that map directly to shader filter routines.
// Note that the convolution filters are not included in this list.
static const char *const fixed_scale_filters[] = {
    "bilinear",
    "bicubic_fast",
    "sharpen3",
    "sharpen5",
    "oversample",
    "custom",
    NULL
};
static const char *const fixed_tscale_filters[] = {
    "oversample",
    NULL
};

// must be sorted, and terminated with 0
int filter_sizes[] =
    {2, 4, 6, 8, 12, 16, 20, 24, 28, 32, 36, 40, 44, 48, 52, 56, 60, 64, 0};
int tscale_sizes[] = {2, 4, 6, 0}; // limited by TEXUNIT_VIDEO_NUM

struct vertex_pt {
    float x, y;
};

struct vertex {
    struct vertex_pt position;
    struct vertex_pt texcoord[TEXUNIT_VIDEO_NUM];
};

static const struct gl_vao_entry vertex_vao[] = {
    {"position", 2, GL_FLOAT, false, offsetof(struct vertex, position)},
    {"texcoord0", 2, GL_FLOAT, false, offsetof(struct vertex, texcoord[0])},
    {"texcoord1", 2, GL_FLOAT, false, offsetof(struct vertex, texcoord[1])},
    {"texcoord2", 2, GL_FLOAT, false, offsetof(struct vertex, texcoord[2])},
    {"texcoord3", 2, GL_FLOAT, false, offsetof(struct vertex, texcoord[3])},
    {"texcoord4", 2, GL_FLOAT, false, offsetof(struct vertex, texcoord[4])},
    {"texcoord5", 2, GL_FLOAT, false, offsetof(struct vertex, texcoord[5])},
    {0}
};

struct texplane {
    int w, h;
    int tex_w, tex_h;
    GLint gl_internal_format;
    GLenum gl_target;
    GLenum gl_format;
    GLenum gl_type;
    GLuint gl_texture;
    int gl_buffer;
    int buffer_size;
    void *buffer_ptr;
};

struct video_image {
    struct texplane planes[4];
    bool image_flipped;
    struct mp_image *mpi;       // original input image
};

struct scaler {
    int index;
    struct scaler_config conf;
    double scale_factor;
    bool initialized;
    struct filter_kernel *kernel;
    GLuint gl_lut;
    GLenum gl_target;
    struct fbotex sep_fbo;
    bool insufficient;

    // kernel points here
    struct filter_kernel kernel_storage;
};

struct fbosurface {
    struct fbotex fbotex;
    int64_t pts;
    double vpts; // used for synchronizing subtitles only
};

#define FBOSURFACES_MAX 10

// Represents a cached file, which is only re-read if the name changes
struct filestr {
    const char *path;
    const char *str;
};

struct src_tex {
    GLuint gl_tex;
    GLenum gl_target;
    int tex_w, tex_h;
    struct mp_rect_f src;
};

struct gl_video {
    GL *gl;

    struct mpv_global *global;
    struct mp_log *log;
    struct gl_video_opts opts;
    bool gl_debug;

    int depth_g;
    int texture_16bit_depth;    // actual bits available in 16 bit textures

    struct gl_shader_cache *sc;

    GLenum gl_target; // texture target (GL_TEXTURE_2D, ...) for video and FBOs

    struct gl_vao vao;

    struct osd_state *osd_state;
    struct mpgl_osd *osd;
    double osd_pts;

    GLuint lut_3d_texture;
    bool use_lut_3d;

    GLuint dither_texture;
    int dither_size;

    struct mp_image_params real_image_params;   // configured format
    struct mp_image_params image_params;        // texture format (mind hwdec case)
    struct mp_imgfmt_desc image_desc;
    int plane_count;
    int image_w, image_h;

    bool is_yuv, is_rgb, is_packed_yuv;
    bool has_alpha;
    char color_swizzle[5];

    struct video_image image;

    struct fbotex chroma_merge_fbo;
    struct fbotex source_fbo;
<<<<<<< HEAD
    struct fbotex pre_fbo;
=======
>>>>>>> d03a054b
    struct fbotex indirect_fbo;
    struct fbotex blend_subs_fbo;
    struct fbotex post_fbo;
    struct fbosurface surfaces[FBOSURFACES_MAX];

    // these are duplicated so we can keep rendering back and forth between
    // them to support an unlimited number of shader passes per step
    struct fbotex pre_fbo[2];
    struct fbotex post_fbo[2];

    int surface_idx;
    int surface_now;
    bool is_interpolated;

    // state for luma (0), luma-down(1), chroma (2) and temporal (3) scalers
    struct scaler scaler[4];

    struct mp_csp_equalizer video_eq;

    struct mp_rect src_rect;    // displayed part of the source video
    struct mp_rect dst_rect;    // video rectangle on output window
    struct mp_osd_res osd_rect; // OSD size/margins
    int vp_w, vp_h;

    // temporary during rendering
    struct src_tex pass_tex[TEXUNIT_VIDEO_NUM];
    bool use_indirect;
    bool use_linear;
    bool use_full_range;
    float user_gamma;

    int frames_uploaded;
    int frames_rendered;

    // Cached because computing it can take relatively long
    int last_dither_matrix_size;
    float *last_dither_matrix;

    // Cached because it requires file I/O
    struct filestr source_shader;
    struct filestr pre_shader;
    struct filestr post_shader;
    struct filestr scale_shader;

    struct gl_hwdec *hwdec;
    bool hwdec_active;
};

struct fmt_entry {
    int mp_format;
    GLint internal_format;
    GLenum format;
    GLenum type;
};

// Very special formats, for which OpenGL happens to have direct support
static const struct fmt_entry mp_to_gl_formats[] = {
    {IMGFMT_BGR555,  GL_RGBA,  GL_RGBA, GL_UNSIGNED_SHORT_1_5_5_5_REV},
    {IMGFMT_BGR565,  GL_RGB,   GL_RGB,  GL_UNSIGNED_SHORT_5_6_5_REV},
    {IMGFMT_RGB555,  GL_RGBA,  GL_BGRA, GL_UNSIGNED_SHORT_1_5_5_5_REV},
    {IMGFMT_RGB565,  GL_RGB,   GL_RGB,  GL_UNSIGNED_SHORT_5_6_5},
    {0},
};

static const struct fmt_entry gl_byte_formats[] = {
    {0, GL_RED,     GL_RED,     GL_UNSIGNED_BYTE},      // 1 x 8
    {0, GL_RG,      GL_RG,      GL_UNSIGNED_BYTE},      // 2 x 8
    {0, GL_RGB,     GL_RGB,     GL_UNSIGNED_BYTE},      // 3 x 8
    {0, GL_RGBA,    GL_RGBA,    GL_UNSIGNED_BYTE},      // 4 x 8
    {0, GL_R16,     GL_RED,     GL_UNSIGNED_SHORT},     // 1 x 16
    {0, GL_RG16,    GL_RG,      GL_UNSIGNED_SHORT},     // 2 x 16
    {0, GL_RGB16,   GL_RGB,     GL_UNSIGNED_SHORT},     // 3 x 16
    {0, GL_RGBA16,  GL_RGBA,    GL_UNSIGNED_SHORT},     // 4 x 16
};

static const struct fmt_entry gl_byte_formats_gles3[] = {
    {0, GL_R8,       GL_RED,    GL_UNSIGNED_BYTE},      // 1 x 8
    {0, GL_RG8,      GL_RG,     GL_UNSIGNED_BYTE},      // 2 x 8
    {0, GL_RGB8,     GL_RGB,    GL_UNSIGNED_BYTE},      // 3 x 8
    {0, GL_RGBA8,    GL_RGBA,   GL_UNSIGNED_BYTE},      // 4 x 8
    // There are no filterable texture formats that can be uploaded as
    // GL_UNSIGNED_SHORT, so apparently we're out of luck.
    {0, 0,           0,         0},                     // 1 x 16
    {0, 0,           0,         0},                     // 2 x 16
    {0, 0,           0,         0},                     // 3 x 16
    {0, 0,           0,         0},                     // 4 x 16
};

static const struct fmt_entry gl_byte_formats_gles2[] = {
    {0, GL_LUMINANCE,           GL_LUMINANCE,       GL_UNSIGNED_BYTE}, // 1 x 8
    {0, GL_LUMINANCE_ALPHA,     GL_LUMINANCE_ALPHA, GL_UNSIGNED_BYTE}, // 2 x 8
    {0, GL_RGB,                 GL_RGB,             GL_UNSIGNED_BYTE}, // 3 x 8
    {0, GL_RGBA,                GL_RGBA,            GL_UNSIGNED_BYTE}, // 4 x 8
    {0, 0,                      0,                  0},                // 1 x 16
    {0, 0,                      0,                  0},                // 2 x 16
    {0, 0,                      0,                  0},                // 3 x 16
    {0, 0,                      0,                  0},                // 4 x 16
};

static const struct fmt_entry gl_byte_formats_legacy[] = {
    {0, GL_LUMINANCE,           GL_LUMINANCE,       GL_UNSIGNED_BYTE}, // 1 x 8
    {0, GL_LUMINANCE_ALPHA,     GL_LUMINANCE_ALPHA, GL_UNSIGNED_BYTE}, // 2 x 8
    {0, GL_RGB,                 GL_RGB,             GL_UNSIGNED_BYTE}, // 3 x 8
    {0, GL_RGBA,                GL_RGBA,            GL_UNSIGNED_BYTE}, // 4 x 8
    {0, GL_LUMINANCE16,         GL_LUMINANCE,       GL_UNSIGNED_SHORT},// 1 x 16
    {0, GL_LUMINANCE16_ALPHA16, GL_LUMINANCE_ALPHA, GL_UNSIGNED_SHORT},// 2 x 16
    {0, GL_RGB16,               GL_RGB,             GL_UNSIGNED_SHORT},// 3 x 16
    {0, GL_RGBA16,              GL_RGBA,            GL_UNSIGNED_SHORT},// 4 x 16
};

static const struct fmt_entry gl_float16_formats[] = {
    {0, GL_R16F,    GL_RED,     GL_FLOAT},              // 1 x f
    {0, GL_RG16F,   GL_RG,      GL_FLOAT},              // 2 x f
    {0, GL_RGB16F,  GL_RGB,     GL_FLOAT},              // 3 x f
    {0, GL_RGBA16F, GL_RGBA,    GL_FLOAT},              // 4 x f
};

static const struct fmt_entry gl_apple_formats[] = {
    {IMGFMT_UYVY, GL_RGB, GL_RGB_422_APPLE, GL_UNSIGNED_SHORT_8_8_APPLE},
    {IMGFMT_YUYV, GL_RGB, GL_RGB_422_APPLE, GL_UNSIGNED_SHORT_8_8_REV_APPLE},
    {0}
};

struct packed_fmt_entry {
    int fmt;
    int8_t component_size;
    int8_t components[4]; // source component - 0 means unmapped
};

static const struct packed_fmt_entry mp_packed_formats[] = {
    //                  w   R  G  B  A
    {IMGFMT_Y8,         1, {1, 0, 0, 0}},
    {IMGFMT_Y16,        2, {1, 0, 0, 0}},
    {IMGFMT_YA8,        1, {1, 0, 0, 2}},
    {IMGFMT_YA16,       2, {1, 0, 0, 2}},
    {IMGFMT_ARGB,       1, {2, 3, 4, 1}},
    {IMGFMT_0RGB,       1, {2, 3, 4, 0}},
    {IMGFMT_BGRA,       1, {3, 2, 1, 4}},
    {IMGFMT_BGR0,       1, {3, 2, 1, 0}},
    {IMGFMT_ABGR,       1, {4, 3, 2, 1}},
    {IMGFMT_0BGR,       1, {4, 3, 2, 0}},
    {IMGFMT_RGBA,       1, {1, 2, 3, 4}},
    {IMGFMT_RGB0,       1, {1, 2, 3, 0}},
    {IMGFMT_BGR24,      1, {3, 2, 1, 0}},
    {IMGFMT_RGB24,      1, {1, 2, 3, 0}},
    {IMGFMT_RGB48,      2, {1, 2, 3, 0}},
    {IMGFMT_RGBA64,     2, {1, 2, 3, 4}},
    {IMGFMT_BGRA64,     2, {3, 2, 1, 4}},
    {0},
};

const struct gl_video_opts gl_video_opts_def = {
    .npot = 1,
    .dither_depth = -1,
    .dither_size = 6,
    .fbo_format = GL_RGBA,
    .sigmoid_center = 0.75,
    .sigmoid_slope = 6.5,
    .scaler = {
        {{"bilinear",   .params={NAN, NAN}}, {.params = {NAN, NAN}}}, // scale
        {{NULL,         .params={NAN, NAN}}, {.params = {NAN, NAN}}}, // dscale
        {{"bilinear",   .params={NAN, NAN}}, {.params = {NAN, NAN}}}, // cscale
        {{"oversample", .params={NAN, NAN}}, {.params = {NAN, NAN}}}, // tscale
    },
    .alpha_mode = 2,
    .background = {0, 0, 0, 255},
    .gamma = 1.0f,
};

const struct gl_video_opts gl_video_opts_hq_def = {
    .npot = 1,
    .dither_depth = 0,
    .dither_size = 6,
    .fbo_format = GL_RGBA16,
    .fancy_downscaling = 1,
    .sigmoid_center = 0.75,
    .sigmoid_slope = 6.5,
    .sigmoid_upscaling = 1,
    .scaler = {
        {{"spline36",   .params={NAN, NAN}}, {.params = {NAN, NAN}}}, // scale
        {{"mitchell",   .params={NAN, NAN}}, {.params = {NAN, NAN}}}, // dscale
        {{"spline36",   .params={NAN, NAN}}, {.params = {NAN, NAN}}}, // cscale
        {{"oversample", .params={NAN, NAN}}, {.params = {NAN, NAN}}}, // tscale
    },
    .alpha_mode = 2,
    .background = {0, 0, 0, 255},
    .gamma = 1.0f,
};

const struct gl_video_opts gl_video_opts_vhq_def = {
    .npot = 1,
    .pbo = 1,
    .dither_depth = 0,
    .dither_size = 6,
    .temporal_dither = 1,
    .fbo_format = GL_RGBA16,
    .fancy_downscaling = 1,
    .sigmoid_center = 0.75,
    .sigmoid_slope = 6.5,
    .sigmoid_upscaling = 1,
    .scaler = {
        {{"ewa_lanczossharp", .params={NAN, NAN}}, {.params = {NAN, NAN}}}, // scale
        {{"mitchell",         .params={NAN, NAN}}, {.params = {NAN, NAN}}}, // dscale
        {{"ewa_lanczossoft",  .params={NAN, NAN}}, {.params = {NAN, NAN}}}, // cscale
        {{"mitchell",         .params={NAN, NAN}}, {.params = {NAN, NAN}}}, // tscale
    },
    .alpha_mode = 2,
    .background = {0, 0, 0, 255},
    .gamma = 1.0f,
    .gamma_auto = 1,
    .target_prim = MP_CSP_PRIM_BT_709,
    .target_trc = MP_CSP_TRC_BT_1886,
    .blend_subs = 1,
};

static int validate_scaler_opt(struct mp_log *log, const m_option_t *opt,
                               struct bstr name, struct bstr param);

static int validate_window_opt(struct mp_log *log, const m_option_t *opt,
                               struct bstr name, struct bstr param);

#define OPT_BASE_STRUCT struct gl_video_opts
const struct m_sub_options gl_video_conf = {
    .opts = (const m_option_t[]) {
        OPT_FLOATRANGE("gamma", gamma, 0, 0.1, 2.0),
        OPT_FLAG("gamma-auto", gamma_auto, 0),
        OPT_CHOICE_C("target-prim", target_prim, 0, mp_csp_prim_names),
        OPT_CHOICE_C("target-trc", target_trc, 0, mp_csp_trc_names),
        OPT_FLAG("npot", npot, 0),
        OPT_FLAG("pbo", pbo, 0),
        OPT_STRING_VALIDATE("scale",  scaler[0].kernel.name, 0, validate_scaler_opt),
        OPT_STRING_VALIDATE("dscale", scaler[1].kernel.name, 0, validate_scaler_opt),
        OPT_STRING_VALIDATE("cscale", scaler[2].kernel.name, 0, validate_scaler_opt),
        OPT_STRING_VALIDATE("tscale", scaler[3].kernel.name, 0, validate_scaler_opt),
        OPT_FLOAT("scale-param1", scaler[0].kernel.params[0], 0),
        OPT_FLOAT("scale-param2", scaler[0].kernel.params[1], 0),
        OPT_FLOAT("dscale-param1", scaler[1].kernel.params[0], 0),
        OPT_FLOAT("dscale-param2", scaler[1].kernel.params[1], 0),
        OPT_FLOAT("cscale-param1", scaler[2].kernel.params[0], 0),
        OPT_FLOAT("cscale-param2", scaler[2].kernel.params[1], 0),
        OPT_FLOAT("tscale-param1", scaler[3].kernel.params[0], 0),
        OPT_FLOAT("tscale-param2", scaler[3].kernel.params[1], 0),
        OPT_FLOAT("scale-blur",  scaler[0].kernel.blur, 0),
        OPT_FLOAT("dscale-blur", scaler[1].kernel.blur, 0),
        OPT_FLOAT("cscale-blur", scaler[2].kernel.blur, 0),
        OPT_FLOAT("tscale-blur", scaler[3].kernel.blur, 0),
        OPT_STRING_VALIDATE("scale-window",  scaler[0].window.name, 0, validate_window_opt),
        OPT_STRING_VALIDATE("dscale-window", scaler[1].window.name, 0, validate_window_opt),
        OPT_STRING_VALIDATE("cscale-window", scaler[2].window.name, 0, validate_window_opt),
        OPT_STRING_VALIDATE("tscale-window", scaler[3].window.name, 0, validate_window_opt),
        OPT_FLOAT("scale-wparam",  scaler[0].window.params[0], 0),
        OPT_FLOAT("dscale-wparam", scaler[1].window.params[0], 0),
        OPT_FLOAT("cscale-wparam", scaler[2].window.params[0], 0),
        OPT_FLOAT("tscale-wparam", scaler[3].window.params[0], 0),
        OPT_FLOATRANGE("scale-radius",  scaler[0].radius, 0, 0.5, 16.0),
        OPT_FLOATRANGE("dscale-radius", scaler[1].radius, 0, 0.5, 16.0),
        OPT_FLOATRANGE("cscale-radius", scaler[2].radius, 0, 0.5, 16.0),
        OPT_FLOATRANGE("tscale-radius", scaler[3].radius, 0, 0.5, 3.0),
        OPT_FLOATRANGE("scale-antiring",  scaler[0].antiring, 0, 0.0, 1.0),
        OPT_FLOATRANGE("dscale-antiring", scaler[1].antiring, 0, 0.0, 1.0),
        OPT_FLOATRANGE("cscale-antiring", scaler[2].antiring, 0, 0.0, 1.0),
        OPT_FLOATRANGE("tscale-antiring", scaler[3].antiring, 0, 0.0, 1.0),
        OPT_FLAG("scaler-resizes-only", scaler_resizes_only, 0),
        OPT_FLAG("linear-scaling", linear_scaling, 0),
        OPT_FLAG("fancy-downscaling", fancy_downscaling, 0),
        OPT_FLAG("sigmoid-upscaling", sigmoid_upscaling, 0),
        OPT_FLOATRANGE("sigmoid-center", sigmoid_center, 0, 0.0, 1.0),
        OPT_FLOATRANGE("sigmoid-slope", sigmoid_slope, 0, 1.0, 20.0),
        OPT_CHOICE("fbo-format", fbo_format, 0,
                   ({"rgb",    GL_RGB},
                    {"rgba",   GL_RGBA},
                    {"rgb8",   GL_RGB8},
                    {"rgb10",  GL_RGB10},
                    {"rgb10_a2", GL_RGB10_A2},
                    {"rgb16",  GL_RGB16},
                    {"rgb16f", GL_RGB16F},
                    {"rgb32f", GL_RGB32F},
                    {"rgba12", GL_RGBA12},
                    {"rgba16", GL_RGBA16},
                    {"rgba16f", GL_RGBA16F},
                    {"rgba32f", GL_RGBA32F})),
        OPT_CHOICE_OR_INT("dither-depth", dither_depth, 0, -1, 16,
                          ({"no", -1}, {"auto", 0})),
        OPT_CHOICE("dither", dither_algo, 0,
                   ({"fruit", 0}, {"ordered", 1}, {"no", -1})),
        OPT_INTRANGE("dither-size-fruit", dither_size, 0, 2, 8),
        OPT_FLAG("temporal-dither", temporal_dither, 0),
        OPT_CHOICE("alpha", alpha_mode, 0,
                   ({"no", 0},
                    {"yes", 1},
                    {"blend", 2})),
        OPT_FLAG("rectangle-textures", use_rectangle, 0),
        OPT_COLOR("background", background, 0),
        OPT_FLAG("interpolation", interpolation, 0),
        OPT_FLAG("blend-subtitles", blend_subs, 0),
        OPT_STRING("source-shader", source_shader, 0),
<<<<<<< HEAD
        OPT_STRING("pre-shader", pre_shader, 0),
        OPT_STRING("post-shader", post_shader, 0),
        OPT_STRING("scale-shader", scale_shader, 0),
=======
        OPT_STRING("scale-shader", scale_shader, 0),
        OPT_STRINGLIST("pre-shaders", pre_shaders, 0),
        OPT_STRINGLIST("post-shaders", post_shaders, 0),
>>>>>>> d03a054b

        OPT_REMOVED("approx-gamma", "this is always enabled now"),
        OPT_REMOVED("cscale-down", "chroma is never downscaled"),
        OPT_REMOVED("scale-sep", "this is set automatically whenever sane"),
        OPT_REMOVED("indirect", "this is set automatically whenever sane"),
        OPT_REMOVED("srgb", "use target-prim=bt709:target-trc=srgb instead"),

        OPT_REPLACED("lscale", "scale"),
        OPT_REPLACED("lscale-down", "scale-down"),
        OPT_REPLACED("lparam1", "scale-param1"),
        OPT_REPLACED("lparam2", "scale-param2"),
        OPT_REPLACED("lradius", "scale-radius"),
        OPT_REPLACED("lantiring", "scale-antiring"),
        OPT_REPLACED("cparam1", "cscale-param1"),
        OPT_REPLACED("cparam2", "cscale-param2"),
        OPT_REPLACED("cradius", "cscale-radius"),
        OPT_REPLACED("cantiring", "cscale-antiring"),
        OPT_REPLACED("smoothmotion", "interpolation"),
        OPT_REPLACED("smoothmotion-threshold", "tscale-param1"),
        OPT_REPLACED("scale-down", "dscale"),

        {0}
    },
    .size = sizeof(struct gl_video_opts),
    .defaults = &gl_video_opts_def,
};

static void uninit_rendering(struct gl_video *p);
static void uninit_scaler(struct gl_video *p, struct scaler *scaler);
static void check_gl_features(struct gl_video *p);
static bool init_format(int fmt, struct gl_video *init);

#define GLSL(x) gl_sc_add(p->sc, #x "\n");
#define GLSLF(...) gl_sc_addf(p->sc, __VA_ARGS__)

static const struct fmt_entry *find_tex_format(GL *gl, int bytes_per_comp,
                                               int n_channels)
{
    assert(bytes_per_comp == 1 || bytes_per_comp == 2);
    assert(n_channels >= 1 && n_channels <= 4);
    const struct fmt_entry *fmts = gl_byte_formats;
    if (gl->es >= 300) {
        fmts = gl_byte_formats_gles3;
    } else if (gl->es) {
        fmts = gl_byte_formats_gles2;
    } else if (!(gl->mpgl_caps & MPGL_CAP_TEX_RG)) {
        fmts = gl_byte_formats_legacy;
    }
    return &fmts[n_channels - 1 + (bytes_per_comp - 1) * 4];
}

static void debug_check_gl(struct gl_video *p, const char *msg)
{
    if (p->gl_debug)
        glCheckError(p->gl, p->log, msg);
}

void gl_video_set_debug(struct gl_video *p, bool enable)
{
    GL *gl = p->gl;

    p->gl_debug = enable;
    if (p->gl->debug_context)
        gl_set_debug_logger(gl, enable ? p->log : NULL);
}

static void gl_video_reset_surfaces(struct gl_video *p)
{
    for (int i = 0; i < FBOSURFACES_MAX; i++) {
        p->surfaces[i].pts = 0;
        p->surfaces[i].vpts = MP_NOPTS_VALUE;
    }
    p->surface_idx = 0;
    p->surface_now = 0;
}

static inline int fbosurface_wrap(int id)
{
    id = id % FBOSURFACES_MAX;
    return id < 0 ? id + FBOSURFACES_MAX : id;
}

static bool load_filestr(struct gl_video *p, struct filestr *f, const char *path)
{
    if (!f || !path || !path[0] || !p->global)
        return false;

    if (!f->path || strcmp(f->path, path) != 0) {
        // New file available, load it
        struct bstr s = stream_read_file(path, p, p->global);
        if (s.len) {
            talloc_free((char *) f->str);
            f->str = s.start;
            f->path = path;
            MP_VERBOSE(p, "Loaded file '%s' with length '%zu'.\n", path, s.len);
        } else {
            f->str = f->path = NULL;
            return false;
        }
    }

    return f->str;
}

static void recreate_osd(struct gl_video *p)
{
    mpgl_osd_destroy(p->osd);
    p->osd = NULL;
    if (p->osd_state) {
        p->osd = mpgl_osd_init(p->gl, p->log, p->osd_state);
        mpgl_osd_set_options(p->osd, p->opts.pbo);
    }
}

static void reinit_rendering(struct gl_video *p)
{
    MP_VERBOSE(p, "Reinit rendering.\n");

    debug_check_gl(p, "before scaler initialization");

    uninit_rendering(p);

    recreate_osd(p);
}

static void uninit_rendering(struct gl_video *p)
{
    GL *gl = p->gl;

    for (int n = 0; n < 4; n++)
        uninit_scaler(p, &p->scaler[n]);

    gl->DeleteTextures(1, &p->dither_texture);
    p->dither_texture = 0;

    fbotex_uninit(&p->chroma_merge_fbo);
    fbotex_uninit(&p->source_fbo);
<<<<<<< HEAD
    fbotex_uninit(&p->pre_fbo);
=======
>>>>>>> d03a054b
    fbotex_uninit(&p->indirect_fbo);
    fbotex_uninit(&p->blend_subs_fbo);
    fbotex_uninit(&p->post_fbo);

    for (int n = 0; n < 2; n++) {
        fbotex_uninit(&p->pre_fbo[n]);
        fbotex_uninit(&p->post_fbo[n]);
    }

    for (int n = 0; n < FBOSURFACES_MAX; n++)
        fbotex_uninit(&p->surfaces[n].fbotex);

    gl_video_reset_surfaces(p);
}

void gl_video_set_lut3d(struct gl_video *p, struct lut3d *lut3d)
{
    GL *gl = p->gl;

    if (!lut3d) {
        if (p->use_lut_3d) {
            p->use_lut_3d = false;
            reinit_rendering(p);
        }
        return;
    }

    if (!(gl->mpgl_caps & MPGL_CAP_3D_TEX))
        return;

    if (!p->lut_3d_texture)
        gl->GenTextures(1, &p->lut_3d_texture);

    gl->ActiveTexture(GL_TEXTURE0 + TEXUNIT_3DLUT);
    gl->BindTexture(GL_TEXTURE_3D, p->lut_3d_texture);
    gl->TexImage3D(GL_TEXTURE_3D, 0, GL_RGB16, lut3d->size[0], lut3d->size[1],
                   lut3d->size[2], 0, GL_RGB, GL_UNSIGNED_SHORT, lut3d->data);
    gl->TexParameteri(GL_TEXTURE_3D, GL_TEXTURE_MIN_FILTER, GL_LINEAR);
    gl->TexParameteri(GL_TEXTURE_3D, GL_TEXTURE_MAG_FILTER, GL_LINEAR);
    gl->TexParameteri(GL_TEXTURE_3D, GL_TEXTURE_WRAP_S, GL_CLAMP_TO_EDGE);
    gl->TexParameteri(GL_TEXTURE_3D, GL_TEXTURE_WRAP_T, GL_CLAMP_TO_EDGE);
    gl->TexParameteri(GL_TEXTURE_3D, GL_TEXTURE_WRAP_R, GL_CLAMP_TO_EDGE);
    gl->ActiveTexture(GL_TEXTURE0);

    p->use_lut_3d = true;
    check_gl_features(p);

    debug_check_gl(p, "after 3d lut creation");

    reinit_rendering(p);
}

static void pass_load_fbotex(struct gl_video *p, struct fbotex *src_fbo, int id,
                             int w, int h)
{
    p->pass_tex[id] = (struct src_tex){
        .gl_tex = src_fbo->texture,
        .gl_target = GL_TEXTURE_2D,
        .tex_w = src_fbo->tex_w,
        .tex_h = src_fbo->tex_h,
        .src = {0, 0, w, h},
    };
}

static void pass_set_image_textures(struct gl_video *p, struct video_image *vimg,
                                    struct gl_transform *chroma)
{
    GLuint imgtex[4] = {0};
    *chroma = (struct gl_transform){{{0}}};

    assert(vimg->mpi);

    float ls_w = 1.0 / (1 << p->image_desc.chroma_xs);
    float ls_h = 1.0 / (1 << p->image_desc.chroma_ys);

    if (p->image_params.chroma_location != MP_CHROMA_CENTER) {
        int cx, cy;
        mp_get_chroma_location(p->image_params.chroma_location, &cx, &cy);
        // By default texture coordinates are such that chroma is centered with
        // any chroma subsampling. If a specific direction is given, make it
        // so that the luma and chroma sample line up exactly.
        // For 4:4:4, setting chroma location should have no effect at all.
        // luma sample size (in chroma coord. space)
        chroma->t[0] = ls_w < 1 ? ls_w * -cx / 2 : 0;
        chroma->t[1] = ls_h < 1 ? ls_h * -cy / 2 : 0;
    }

    // Make sure luma/chroma sizes are aligned.
    // Example: For 4:2:0 with size 3x3, the subsampled chroma plane is 2x2
    // so luma (3,3) has to align with chroma (2,2).
    chroma->m[0][0] = ls_w * (float)vimg->planes[0].tex_w
                               / vimg->planes[1].tex_w;
    chroma->m[1][1] = ls_h * (float)vimg->planes[0].tex_h
                               / vimg->planes[1].tex_h;

    if (p->hwdec_active) {
        p->hwdec->driver->map_image(p->hwdec, vimg->mpi, imgtex);
    } else {
        for (int n = 0; n < p->plane_count; n++)
            imgtex[n] = vimg->planes[n].gl_texture;
    }

    for (int n = 0; n < p->plane_count; n++) {
        struct texplane *t = &vimg->planes[n];
        p->pass_tex[n] = (struct src_tex){
            .gl_tex = imgtex[n],
            .gl_target = t->gl_target,
            .tex_w = t->tex_w,
            .tex_h = t->tex_h,
            .src = {0, 0, t->w, t->h},
        };
    }
}

static int align_pow2(int s)
{
    int r = 1;
    while (r < s)
        r *= 2;
    return r;
}

static void init_video(struct gl_video *p)
{
    GL *gl = p->gl;

    check_gl_features(p);

    init_format(p->image_params.imgfmt, p);
    p->gl_target = p->opts.use_rectangle ? GL_TEXTURE_RECTANGLE : GL_TEXTURE_2D;

    if (p->hwdec_active) {
        if (p->hwdec->driver->reinit(p->hwdec, &p->image_params) < 0)
            MP_ERR(p, "Initializing texture for hardware decoding failed.\n");
        init_format(p->image_params.imgfmt, p);
        p->gl_target = p->hwdec->gl_texture_target;
    }

    mp_image_params_guess_csp(&p->image_params);

    p->image_w = p->image_params.w;
    p->image_h = p->image_params.h;

    int eq_caps = MP_CSP_EQ_CAPS_GAMMA;
    if (p->is_yuv && p->image_params.colorspace != MP_CSP_BT_2020_C)
        eq_caps |= MP_CSP_EQ_CAPS_COLORMATRIX;
    if (p->image_desc.flags & MP_IMGFLAG_XYZ)
        eq_caps |= MP_CSP_EQ_CAPS_BRIGHTNESS;
    p->video_eq.capabilities = eq_caps;

    debug_check_gl(p, "before video texture creation");

    struct video_image *vimg = &p->image;

    for (int n = 0; n < p->plane_count; n++) {
        struct texplane *plane = &vimg->planes[n];

        plane->gl_target = p->gl_target;

        plane->w = mp_chroma_div_up(p->image_w, p->image_desc.xs[n]);
        plane->h = mp_chroma_div_up(p->image_h, p->image_desc.ys[n]);

        plane->tex_w = plane->w;
        plane->tex_h = plane->h;

        if (!p->hwdec_active) {
            if (!p->opts.npot) {
                plane->tex_w = align_pow2(plane->tex_w);
                plane->tex_h = align_pow2(plane->tex_h);
            }

            gl->ActiveTexture(GL_TEXTURE0 + n);
            gl->GenTextures(1, &plane->gl_texture);
            gl->BindTexture(p->gl_target, plane->gl_texture);

            gl->TexImage2D(p->gl_target, 0, plane->gl_internal_format,
                           plane->tex_w, plane->tex_h, 0,
                           plane->gl_format, plane->gl_type, NULL);

            gl->TexParameteri(p->gl_target, GL_TEXTURE_MIN_FILTER, GL_LINEAR);
            gl->TexParameteri(p->gl_target, GL_TEXTURE_MAG_FILTER, GL_LINEAR);
            gl->TexParameteri(p->gl_target, GL_TEXTURE_WRAP_S, GL_CLAMP_TO_EDGE);
            gl->TexParameteri(p->gl_target, GL_TEXTURE_WRAP_T, GL_CLAMP_TO_EDGE);
        }

        MP_VERBOSE(p, "Texture for plane %d: %dx%d\n",
                   n, plane->tex_w, plane->tex_h);
    }
    gl->ActiveTexture(GL_TEXTURE0);

    debug_check_gl(p, "after video texture creation");

    reinit_rendering(p);
}

static void uninit_video(struct gl_video *p)
{
    GL *gl = p->gl;

    uninit_rendering(p);

    struct video_image *vimg = &p->image;

    for (int n = 0; n < p->plane_count; n++) {
        struct texplane *plane = &vimg->planes[n];

        gl->DeleteTextures(1, &plane->gl_texture);
        plane->gl_texture = 0;
        gl->DeleteBuffers(1, &plane->gl_buffer);
        plane->gl_buffer = 0;
        plane->buffer_ptr = NULL;
        plane->buffer_size = 0;
    }
    mp_image_unrefp(&vimg->mpi);

    // Invalidate image_params to ensure that gl_video_config() will call
    // init_video() on uninitialized gl_video.
    p->real_image_params = (struct mp_image_params){0};
    p->image_params = p->real_image_params;
}

static void pass_prepare_src_tex(struct gl_video *p)
{
    GL *gl = p->gl;
    struct gl_shader_cache *sc = p->sc;

    for (int n = 0; n < TEXUNIT_VIDEO_NUM; n++) {
        struct src_tex *s = &p->pass_tex[n];
        if (!s->gl_tex)
            continue;

        char texture_name[32];
        char texture_size[32];
        snprintf(texture_name, sizeof(texture_name), "texture%d", n);
        snprintf(texture_size, sizeof(texture_size), "texture_size%d", n);

        gl_sc_uniform_sampler(sc, texture_name, s->gl_target, n);
        float f[2] = {1, 1};
        if (s->gl_target != GL_TEXTURE_RECTANGLE) {
            f[0] = s->tex_w;
            f[1] = s->tex_h;
        }
        gl_sc_uniform_vec2(sc, texture_size, f);

        gl->ActiveTexture(GL_TEXTURE0 + n);
        gl->BindTexture(s->gl_target, s->gl_tex);
    }
    gl->ActiveTexture(GL_TEXTURE0);
}

// flags = bits 0-1: rotate, bit 2: flip vertically
static void render_pass_quad(struct gl_video *p, int vp_w, int vp_h,
                             const struct mp_rect *dst, int flags)
{
    struct vertex va[4];

    struct gl_transform t;
    gl_transform_ortho(&t, 0, vp_w, 0, vp_h);

    float x[2] = {dst->x0, dst->x1};
    float y[2] = {dst->y0, dst->y1};
    gl_transform_vec(t, &x[0], &y[0]);
    gl_transform_vec(t, &x[1], &y[1]);

    for (int n = 0; n < 4; n++) {
        struct vertex *v = &va[n];
        v->position.x = x[n / 2];
        v->position.y = y[n % 2];
        for (int i = 0; i < TEXUNIT_VIDEO_NUM; i++) {
            struct src_tex *s = &p->pass_tex[i];
            if (s->gl_tex) {
                float tx[2] = {s->src.x0, s->src.x1};
                float ty[2] = {s->src.y0, s->src.y1};
                if (flags & 4)
                    MPSWAP(float, ty[0], ty[1]);
                bool rect = s->gl_target == GL_TEXTURE_RECTANGLE;
                v->texcoord[i].x = tx[n / 2] / (rect ? 1 : s->tex_w);
                v->texcoord[i].y = ty[n % 2] / (rect ? 1 : s->tex_h);
            }
        }
    }

    int rot = flags & 3;
    while (rot--) {
        static const int perm[4] = {1, 3, 0, 2};
        struct vertex vb[4];
        memcpy(vb, va, sizeof(vb));
        for (int n = 0; n < 4; n++)
            memcpy(va[n].texcoord, vb[perm[n]].texcoord,
                   sizeof(struct vertex_pt[TEXUNIT_VIDEO_NUM]));
    }

    p->gl->Viewport(0, 0, vp_w, abs(vp_h));
    gl_vao_draw_data(&p->vao, GL_TRIANGLE_STRIP, va, 4);

    debug_check_gl(p, "after rendering");
}

// flags: see render_pass_quad
static void finish_pass_direct(struct gl_video *p, GLint fbo, int vp_w, int vp_h,
                               const struct mp_rect *dst, int flags)
{
    GL *gl = p->gl;
    pass_prepare_src_tex(p);
    gl->BindFramebuffer(GL_FRAMEBUFFER, fbo);
    gl_sc_gen_shader_and_reset(p->sc);
    render_pass_quad(p, vp_w, vp_h, dst, flags);
    gl->BindFramebuffer(GL_FRAMEBUFFER, 0);
    memset(&p->pass_tex, 0, sizeof(p->pass_tex));
}

// dst_fbo: this will be used for rendering; possibly reallocating the whole
//          FBO, if the required parameters have changed
// w, h: required FBO target dimension, and also defines the target rectangle
//       used for rasterization
// tex: the texture unit to load the result back into
// flags: 0 or combination of FBOTEX_FUZZY_W/FBOTEX_FUZZY_H (setting the fuzzy
//        flags allows the FBO to be larger than the w/h parameters)
static void finish_pass_fbo(struct gl_video *p, struct fbotex *dst_fbo,
                            int w, int h, int tex, int flags)
{
    fbotex_change(dst_fbo, p->gl, p->log, w, h, p->opts.fbo_format, flags);

    finish_pass_direct(p, dst_fbo->fbo, dst_fbo->tex_w, dst_fbo->tex_h,
                       &(struct mp_rect){0, 0, w, h}, 0);
    pass_load_fbotex(p, dst_fbo, tex, w, h);
}

static void uninit_scaler(struct gl_video *p, struct scaler *scaler)
{
    GL *gl = p->gl;
    fbotex_uninit(&scaler->sep_fbo);
    gl->DeleteTextures(1, &scaler->gl_lut);
    scaler->gl_lut = 0;
    scaler->kernel = NULL;
    scaler->initialized = false;
}

<<<<<<< HEAD
=======
static void load_shader(struct gl_video *p, const char *body)
{
    gl_sc_hadd(p->sc, body);
    gl_sc_uniform_f(p->sc, "random", drand48());
    gl_sc_uniform_f(p->sc, "frame", p->frames_uploaded);
    gl_sc_uniform_vec2(p->sc, "image_size", (GLfloat[]){p->image_w, p->image_h});
}

// Applies an arbitrary number of shaders in sequence, using the given pair
// of FBOs as intermediate buffers. Returns whether any shaders were applied.
static bool apply_shaders(struct gl_video *p, char **shaders,
                          struct fbotex textures[2], int tex_num,
                          int tex_w, int tex_h)
{
    if (!shaders)
        return false;
    bool success = false;
    int tex = 0;
    for (int n = 0; shaders[n]; n++) {
        const char *body = gl_sc_loadfile(p->sc, shaders[n]);
        if (!body)
            continue;
        finish_pass_fbo(p, &textures[tex], tex_w, tex_h, tex_num, 0);
        load_shader(p, body);
        GLSLF("// custom shader\n");
        GLSLF("vec4 color = sample(texture%d, texcoord%d, texture_size%d);\n",
              tex_num, tex_num, tex_num);
        tex = (tex+1) % 2;
        success = true;
    }
    return success;
}

>>>>>>> d03a054b
// Semantic equality
static bool double_seq(double a, double b)
{
    return (isnan(a) && isnan(b)) || a == b;
}

static bool scaler_fun_eq(struct scaler_fun a, struct scaler_fun b)
{
    if ((a.name && !b.name) || (b.name && !a.name))
        return false;

    return ((!a.name && !b.name) || strcmp(a.name, b.name) == 0) &&
           double_seq(a.params[0], b.params[0]) &&
           double_seq(a.params[1], b.params[1]) &&
           a.blur == b.blur;
}

static bool scaler_conf_eq(struct scaler_config a, struct scaler_config b)
{
    // Note: antiring isn't compared because it doesn't affect LUT
    // generation
    return scaler_fun_eq(a.kernel, b.kernel) &&
           scaler_fun_eq(a.window, b.window) &&
           a.radius == b.radius;
}

static void reinit_scaler(struct gl_video *p, struct scaler *scaler,
                          const struct scaler_config *conf,
                          double scale_factor,
                          int sizes[])
{
    GL *gl = p->gl;

    if (scaler_conf_eq(scaler->conf, *conf) &&
        scaler->scale_factor == scale_factor &&
        scaler->initialized)
        return;

    uninit_scaler(p, scaler);

    scaler->conf = *conf;
    scaler->scale_factor = scale_factor;
    scaler->insufficient = false;
    scaler->initialized = true;

    const struct filter_kernel *t_kernel = mp_find_filter_kernel(conf->kernel.name);
    if (!t_kernel)
        return;

    scaler->kernel_storage = *t_kernel;
    scaler->kernel = &scaler->kernel_storage;

    const char *win = conf->window.name;
    if (!win || !win[0])
        win = t_kernel->window; // fall back to the scaler's default window
    const struct filter_window *t_window = mp_find_filter_window(win);
    if (t_window)
        scaler->kernel->w = *t_window;

    for (int n = 0; n < 2; n++) {
        if (!isnan(conf->kernel.params[n]))
            scaler->kernel->f.params[n] = conf->kernel.params[n];
        if (!isnan(conf->window.params[n]))
            scaler->kernel->w.params[n] = conf->window.params[n];
    }

    if (conf->kernel.blur > 0.0)
        scaler->kernel->f.blur = conf->kernel.blur;
    if (conf->window.blur > 0.0)
        scaler->kernel->w.blur = conf->window.blur;

    if (scaler->kernel->f.resizable && conf->radius > 0.0)
        scaler->kernel->f.radius = conf->radius;

    scaler->insufficient = !mp_init_filter(scaler->kernel, sizes, scale_factor);

    if (scaler->kernel->polar) {
        scaler->gl_target = GL_TEXTURE_1D;
    } else {
        scaler->gl_target = GL_TEXTURE_2D;
    }

    int size = scaler->kernel->size;
    int elems_per_pixel = 4;
    if (size == 1) {
        elems_per_pixel = 1;
    } else if (size == 2) {
        elems_per_pixel = 2;
    } else if (size == 6) {
        elems_per_pixel = 3;
    }
    int width = size / elems_per_pixel;
    assert(size == width * elems_per_pixel);
    const struct fmt_entry *fmt = &gl_float16_formats[elems_per_pixel - 1];
    GLenum target = scaler->gl_target;

    gl->ActiveTexture(GL_TEXTURE0 + TEXUNIT_SCALERS + scaler->index);

    if (!scaler->gl_lut)
        gl->GenTextures(1, &scaler->gl_lut);

    gl->BindTexture(target, scaler->gl_lut);

    float *weights = talloc_array(NULL, float, LOOKUP_TEXTURE_SIZE * size);
    mp_compute_lut(scaler->kernel, LOOKUP_TEXTURE_SIZE, weights);

    if (target == GL_TEXTURE_1D) {
        gl->TexImage1D(target, 0, fmt->internal_format, LOOKUP_TEXTURE_SIZE,
                       0, fmt->format, GL_FLOAT, weights);
    } else {
        gl->TexImage2D(target, 0, fmt->internal_format, width, LOOKUP_TEXTURE_SIZE,
                       0, fmt->format, GL_FLOAT, weights);
    }

    talloc_free(weights);

    gl->TexParameteri(target, GL_TEXTURE_MIN_FILTER, GL_LINEAR);
    gl->TexParameteri(target, GL_TEXTURE_MAG_FILTER, GL_LINEAR);
    gl->TexParameteri(target, GL_TEXTURE_WRAP_S, GL_CLAMP_TO_EDGE);
    if (target != GL_TEXTURE_1D)
        gl->TexParameteri(target, GL_TEXTURE_WRAP_T, GL_CLAMP_TO_EDGE);

    gl->ActiveTexture(GL_TEXTURE0);

    debug_check_gl(p, "after initializing scaler");
}

// Set up shared/commonly used variables
static void sampler_prelude(struct gl_video *p, int tex_num)
{
    GLSLF("#define tex texture%d\n", tex_num);
    GLSLF("vec2 pos = texcoord%d;\n", tex_num);
    GLSLF("vec2 size = texture_size%d;\n", tex_num);
    GLSLF("vec2 pt = vec2(1.0) / size;\n");
}

static void load_shader(struct gl_video *p, const char *body)
{
    gl_sc_hadd(p->sc, body);
    gl_sc_uniform_f(p->sc, "random", drand48());
    gl_sc_uniform_i(p->sc, "frame", p->frames_uploaded);
}

static void pass_sample_separated_get_weights(struct gl_video *p,
                                              struct scaler *scaler)
{
    gl_sc_uniform_sampler(p->sc, "lut", scaler->gl_target,
                          TEXUNIT_SCALERS + scaler->index);

    int N = scaler->kernel->size;
    if (N == 2) {
        GLSL(vec2 c1 = texture(lut, vec2(0.5, fcoord)).RG;)
        GLSL(float weights[2] = float[](c1.r, c1.g);)
    } else if (N == 6) {
        GLSL(vec4 c1 = texture(lut, vec2(0.25, fcoord));)
        GLSL(vec4 c2 = texture(lut, vec2(0.75, fcoord));)
        GLSL(float weights[6] = float[](c1.r, c1.g, c1.b, c2.r, c2.g, c2.b);)
    } else {
        GLSLF("float weights[%d];\n", N);
        for (int n = 0; n < N / 4; n++) {
            GLSLF("c = texture(lut, vec2(1.0 / %d + %d / float(%d), fcoord));\n",
                    N / 2, n, N / 4);
            GLSLF("weights[%d] = c.r;\n", n * 4 + 0);
            GLSLF("weights[%d] = c.g;\n", n * 4 + 1);
            GLSLF("weights[%d] = c.b;\n", n * 4 + 2);
            GLSLF("weights[%d] = c.a;\n", n * 4 + 3);
        }
    }
}

// Handle a single pass (either vertical or horizontal). The direction is given
// by the vector (d_x, d_y). If the vector is 0, then planar interpolation is
// used instead (samples from texture0 through textureN)
static void pass_sample_separated_gen(struct gl_video *p, struct scaler *scaler,
                                      int d_x, int d_y)
{
    int N = scaler->kernel->size;
    bool use_ar = scaler->conf.antiring > 0;
    bool planar = d_x == 0 && d_y == 0;
    GLSL(vec4 color = vec4(0.0);)
    GLSLF("{\n");
    if (!planar) {
        GLSLF("vec2 dir = vec2(%d, %d);\n", d_x, d_y);
        GLSL(pt *= dir;)
        GLSL(float fcoord = dot(fract(pos * size - vec2(0.5)), dir);)
        GLSLF("vec2 base = pos - fcoord * pt - pt * vec2(%d);\n", N / 2 - 1);
    }
    GLSL(vec4 c;)
    if (use_ar) {
        GLSL(vec4 hi = vec4(0.0);)
        GLSL(vec4 lo = vec4(1.0);)
    }
    pass_sample_separated_get_weights(p, scaler);
    GLSLF("// scaler samples\n");
    for (int n = 0; n < N; n++) {
        if (planar) {
            GLSLF("c = texture(texture%d, texcoord%d);\n", n, n);
        } else {
            GLSLF("c = texture(tex, base + pt * vec2(%d));\n", n);
        }
        GLSLF("color += vec4(weights[%d]) * c;\n", n);
        if (use_ar && (n == N/2-1 || n == N/2)) {
            GLSL(lo = min(lo, c);)
            GLSL(hi = max(hi, c);)
        }
    }
    if (use_ar)
        GLSLF("color = mix(color, clamp(color, lo, hi), %f);\n",
              scaler->conf.antiring);
    GLSLF("}\n");
}

static void pass_sample_separated(struct gl_video *p, int src_tex,
                                  struct scaler *scaler, int w, int h,
                                  struct gl_transform transform)
{
    // Keep the x components untouched for the first pass
    struct mp_rect_f src_new = p->pass_tex[src_tex].src;
    gl_transform_rect(transform, &src_new);
    GLSLF("// pass 1\n");
    p->pass_tex[src_tex].src.y0 = src_new.y0;
    p->pass_tex[src_tex].src.y1 = src_new.y1;
    pass_sample_separated_gen(p, scaler, 0, 1);
    int src_w = p->pass_tex[src_tex].src.x1 - p->pass_tex[src_tex].src.x0;
    finish_pass_fbo(p, &scaler->sep_fbo, src_w, h, src_tex, FBOTEX_FUZZY_H);
    // Restore the sample source for the second pass
    sampler_prelude(p, src_tex);
    GLSLF("// pass 2\n");
    p->pass_tex[src_tex].src.x0 = src_new.x0;
    p->pass_tex[src_tex].src.x1 = src_new.x1;
    pass_sample_separated_gen(p, scaler, 1, 0);
}

static void pass_sample_polar(struct gl_video *p, struct scaler *scaler)
{
    double radius = scaler->kernel->f.radius;
    int bound = (int)ceil(radius);
    bool use_ar = scaler->conf.antiring > 0;
    GLSL(vec4 color = vec4(0.0);)
    GLSLF("{\n");
    GLSL(vec2 fcoord = fract(pos * size - vec2(0.5));)
    GLSL(vec2 base = pos - fcoord * pt;)
    GLSL(vec4 c;)
    GLSLF("float w, d, wsum = 0.0;\n");
    if (use_ar) {
        GLSL(vec4 lo = vec4(1.0);)
        GLSL(vec4 hi = vec4(0.0);)
    }
    gl_sc_uniform_sampler(p->sc, "lut", scaler->gl_target,
                          TEXUNIT_SCALERS + scaler->index);
    GLSLF("// scaler samples\n");
    for (int y = 1-bound; y <= bound; y++) {
        for (int x = 1-bound; x <= bound; x++) {
            // Since we can't know the subpixel position in advance, assume a
            // worst case scenario
            int yy = y > 0 ? y-1 : y;
            int xx = x > 0 ? x-1 : x;
            double dmax = sqrt(xx*xx + yy*yy);
            // Skip samples definitely outside the radius
            if (dmax >= radius)
                continue;
            GLSLF("d = length(vec2(%d, %d) - fcoord)/%f;\n", x, y, radius);
            // Check for samples that might be skippable
            if (dmax >= radius - 1)
                GLSLF("if (d < 1.0) {\n");
            GLSL(w = texture1D(lut, d).r;)
            GLSL(wsum += w;)
            GLSLF("c = texture(tex, base + pt * vec2(%d, %d));\n", x, y);
            GLSL(color += vec4(w) * c;)
            if (use_ar && x >= 0 && y >= 0 && x <= 1 && y <= 1) {
                GLSL(lo = min(lo, c);)
                GLSL(hi = max(hi, c);)
            }
            if (dmax >= radius -1)
                GLSLF("}\n");
        }
    }
    GLSL(color = color / vec4(wsum);)
    if (use_ar)
        GLSLF("color = mix(color, clamp(color, lo, hi), %f);\n",
              scaler->conf.antiring);
    GLSLF("}\n");
}

static void bicubic_calcweights(struct gl_video *p, const char *t, const char *s)
{
    // Explanation of how bicubic scaling with only 4 texel fetches is done:
    //   http://www.mate.tue.nl/mate/pdfs/10318.pdf
    //   'Efficient GPU-Based Texture Interpolation using Uniform B-Splines'
    // Explanation why this algorithm normally always blurs, even with unit
    // scaling:
    //   http://bigwww.epfl.ch/preprints/ruijters1001p.pdf
    //   'GPU Prefilter for Accurate Cubic B-spline Interpolation'
    GLSLF("vec4 %s = vec4(-0.5, 0.1666, 0.3333, -0.3333) * %s"
                " + vec4(1, 0, -0.5, 0.5);\n", t, s);
    GLSLF("%s = %s * %s + vec4(0, 0, -0.5, 0.5);\n", t, t, s);
    GLSLF("%s = %s * %s + vec4(-0.6666, 0, 0.8333, 0.1666);\n", t, t, s);
    GLSLF("%s.xy *= vec2(1, 1) / vec2(%s.z, %s.w);\n", t, t, t);
    GLSLF("%s.xy += vec2(1 + %s, 1 - %s);\n", t, s, s);
}

static void pass_sample_bicubic_fast(struct gl_video *p)
{
    GLSL(vec4 color;)
    GLSLF("{\n");
    GLSL(vec2 fcoord = fract(pos * size + vec2(0.5, 0.5));)
    bicubic_calcweights(p, "parmx", "fcoord.x");
    bicubic_calcweights(p, "parmy", "fcoord.y");
    GLSL(vec4 cdelta;)
    GLSL(cdelta.xz = parmx.RG * vec2(-pt.x, pt.x);)
    GLSL(cdelta.yw = parmy.RG * vec2(-pt.y, pt.y);)
    // first y-interpolation
    GLSL(vec4 ar = texture(tex, pos + cdelta.xy);)
    GLSL(vec4 ag = texture(tex, pos + cdelta.xw);)
    GLSL(vec4 ab = mix(ag, ar, parmy.b);)
    // second y-interpolation
    GLSL(vec4 br = texture(tex, pos + cdelta.zy);)
    GLSL(vec4 bg = texture(tex, pos + cdelta.zw);)
    GLSL(vec4 aa = mix(bg, br, parmy.b);)
    // x-interpolation
    GLSL(color = mix(aa, ab, parmx.b);)
    GLSLF("}\n");
}

static void pass_sample_sharpen3(struct gl_video *p, struct scaler *scaler)
{
    GLSL(vec4 color;)
    GLSLF("{\n");
    GLSL(vec2 st = pt * 0.5;)
    GLSL(vec4 p = texture(tex, pos);)
    GLSL(vec4 sum = texture(tex, pos + st * vec2(+1, +1))
                  + texture(tex, pos + st * vec2(+1, -1))
                  + texture(tex, pos + st * vec2(-1, +1))
                  + texture(tex, pos + st * vec2(-1, -1));)
    float param = scaler->conf.kernel.params[0];
    param = isnan(param) ? 0.5 : param;
    GLSLF("color = p + (p - 0.25 * sum) * %f;\n", param);
    GLSLF("}\n");
}

static void pass_sample_sharpen5(struct gl_video *p, struct scaler *scaler)
{
    GLSL(vec4 color;)
    GLSLF("{\n");
    GLSL(vec2 st1 = pt * 1.2;)
    GLSL(vec4 p = texture(tex, pos);)
    GLSL(vec4 sum1 = texture(tex, pos + st1 * vec2(+1, +1))
                   + texture(tex, pos + st1 * vec2(+1, -1))
                   + texture(tex, pos + st1 * vec2(-1, +1))
                   + texture(tex, pos + st1 * vec2(-1, -1));)
    GLSL(vec2 st2 = pt * 1.5;)
    GLSL(vec4 sum2 = texture(tex, pos + st2 * vec2(+1,  0))
                   + texture(tex, pos + st2 * vec2( 0, +1))
                   + texture(tex, pos + st2 * vec2(-1,  0))
                   + texture(tex, pos + st2 * vec2( 0, -1));)
    GLSL(vec4 t = p * 0.859375 + sum2 * -0.1171875 + sum1 * -0.09765625;)
    float param = scaler->conf.kernel.params[0];
    param = isnan(param) ? 0.5 : param;
    GLSLF("color = p + t * %f;\n", param);
    GLSLF("}\n");
}

static void pass_sample_oversample(struct gl_video *p, struct scaler *scaler,
                                   int w, int h)
{
    GLSL(vec4 color;)
    GLSLF("{\n");
    GLSL(vec2 pos = pos + vec2(0.5) * pt;) // round to nearest
    GLSL(vec2 fcoord = fract(pos * size - vec2(0.5));)
    // We only need to sample from the four corner pixels since we're using
    // nearest neighbour and can compute the exact transition point
    GLSL(vec2 baseNW = pos - fcoord * pt;)
    GLSL(vec2 baseNE = baseNW + vec2(pt.x, 0.0);)
    GLSL(vec2 baseSW = baseNW + vec2(0.0, pt.y);)
    GLSL(vec2 baseSE = baseNW + pt;)
    // Determine the mixing coefficient vector
    gl_sc_uniform_vec2(p->sc, "output_size", (float[2]){w, h});
    GLSL(vec2 coeff = vec2((baseSE - pos) * output_size);)
    GLSL(coeff = clamp(coeff, 0.0, 1.0);)
    float threshold = scaler->conf.kernel.params[0];
    if (threshold > 0) { // also rules out NAN
        GLSLF("coeff = mix(coeff, vec2(0.0), "
              "lessThanEqual(coeff, vec2(%f)));\n", threshold);
        GLSLF("coeff = mix(coeff, vec2(1.0), "
              "greaterThanEqual(coeff, vec2(%f)));\n", threshold);
    }
    // Compute the right blend of colors
    GLSL(vec4 left = mix(texture(tex, baseSW),
                         texture(tex, baseNW),
                         coeff.y);)
    GLSL(vec4 right = mix(texture(tex, baseSE),
                          texture(tex, baseNE),
                          coeff.y);)
    GLSL(color = mix(right, left, coeff.x);)
    GLSLF("}\n");
}

// Sample. This samples from the texture ID given by src_tex. It's hardcoded to
// use all variables and values associated with it (which includes textureN,
// texcoordN and texture_sizeN).
// The src rectangle is implicit in p->pass_tex + transform.
// The dst rectangle is implicit by what the caller will do next, but w and h
// must still be what is going to be used (to dimension FBOs correctly).
// This will declare "vec4 color;", which contains the scaled contents.
// The scaler unit is initialized by this function; in order to avoid cache
// thrashing, the scaler unit should usually use the same parameters.
static void pass_sample(struct gl_video *p, int src_tex, struct scaler *scaler,
                        const struct scaler_config *conf, double scale_factor,
                        int w, int h, struct gl_transform transform)
{
    reinit_scaler(p, scaler, conf, scale_factor, filter_sizes);
    sampler_prelude(p, src_tex);

    // Set up the transformation for everything other than separated scaling
    if (!scaler->kernel || scaler->kernel->polar)
        gl_transform_rect(transform, &p->pass_tex[src_tex].src);

    // Dispatch the scaler. They're all wildly different.
    const char *name = scaler->conf.kernel.name;
    if (strcmp(name, "bilinear") == 0) {
        GLSL(vec4 color = texture(tex, pos);)
    } else if (strcmp(name, "bicubic_fast") == 0) {
        pass_sample_bicubic_fast(p);
    } else if (strcmp(name, "sharpen3") == 0) {
        pass_sample_sharpen3(p, scaler);
    } else if (strcmp(name, "sharpen5") == 0) {
        pass_sample_sharpen5(p, scaler);
    } else if (strcmp(name, "oversample") == 0) {
        pass_sample_oversample(p, scaler, w, h);
    } else if (strcmp(name, "custom") == 0) {
<<<<<<< HEAD
        if (load_filestr(p, &p->scale_shader, p->opts.scale_shader)) {
            load_shader(p, p->scale_shader.str);
=======
        const char *body = gl_sc_loadfile(p->sc, p->opts.scale_shader);
        if (body) {
            load_shader(p, body);
>>>>>>> d03a054b
            GLSLF("// custom scale-shader\n");
            GLSL(vec4 color = sample(tex, pos, size);)
        } else {
            p->opts.scale_shader = NULL;
        }
    } else if (scaler->kernel && scaler->kernel->polar) {
        pass_sample_polar(p, scaler);
    } else if (scaler->kernel) {
        pass_sample_separated(p, src_tex, scaler, w, h, transform);
    } else {
        // Should never happen
        abort();
    }

    // Micro-optimization: Avoid scaling unneeded channels
    if (!p->has_alpha || p->opts.alpha_mode != 1)
        GLSL(color.a = 1.0;)
}

// sample from video textures, set "color" variable to yuv value
static void pass_read_video(struct gl_video *p)
{
    struct gl_transform chromafix;
    pass_set_image_textures(p, &p->image, &chromafix);

    // The custom shader logic is a bit tricky, but there are basically three
    // different places it can occur: RGB, or chroma *and* luma (which are
    // treated separately even for 4:4:4 content, but the minor speed loss
    // is not worth the complexity it would require).
<<<<<<< HEAD
    bool use_shader = load_filestr(p, &p->source_shader, p->opts.source_shader);

    // Since this is before normalization, we have to take into account
    // the pixel scale
=======
    const char *shader = gl_sc_loadfile(p->sc, p->opts.source_shader);

    // Since this is before normalization, we have to take into account
    // the bit depth. Specifically, we want the shader to perform normalization
    // to 16 bit because otherwise it results in bad quantization, especially
    // with 8-bit FBOs (where it just destroys the image completely)
>>>>>>> d03a054b
    int in_bits = p->image_desc.component_bits,
        tx_bits = (in_bits + 7) & ~7;
    float cmul = ((1 << tx_bits) - 1.0) / ((1 << in_bits) - 1.0);
    // Custom source shaders are required to output at the full range
<<<<<<< HEAD
    p->use_full_range = use_shader;

    if (p->plane_count == 1) {
        if (use_shader) {
            GLSLF("// custom source-shader (RGB)\n");
            load_shader(p, p->source_shader.str);
            gl_sc_uniform_vec2(p->sc, "subsample", (GLfloat[]){1.0, 1.0});
=======
    p->use_full_range = shader != NULL;

    // Special case for non-planar content
    if (p->plane_count == 1) {
        if (shader) {
            load_shader(p, shader);
            GLSLF("// custom source-shader (RGB)\n");
>>>>>>> d03a054b
            gl_sc_uniform_f(p->sc, "cmul", cmul);
            GLSL(vec4 color = sample(texture0, texcoord0, texture_size0);)
            p->use_indirect = true;
        } else {
            GLSL(vec4 color = texture(texture0, texcoord0);)
        }
        return;
    }

<<<<<<< HEAD
=======
    // Chroma preprocessing (merging -> shaders -> scaling)
>>>>>>> d03a054b
    struct src_tex luma = p->pass_tex[0];
    int c_w = p->pass_tex[1].src.x1 - p->pass_tex[1].src.x0;
    int c_h = p->pass_tex[1].src.y1 - p->pass_tex[1].src.y0;
    const struct scaler_config *cscale = &p->opts.scaler[2];
    // Non-trivial sampling is needed on the chroma plane
    bool nontrivial = p->image_desc.flags & MP_IMGFLAG_SUBSAMPLED &&
                      strcmp(cscale->kernel.name, "bilinear") != 0;

<<<<<<< HEAD
    if (p->plane_count > 2 && (nontrivial || use_shader)) {
=======
    bool merged = false;
    if (p->plane_count > 2 && (nontrivial || shader)) {
>>>>>>> d03a054b
        // For simplicity and performance, we merge the chroma planes
        // into a single texture before scaling or shading, so the shader
        // doesn't need to run multiple times.
        GLSLF("// chroma merging\n");
        GLSL(vec4 color = vec4(texture(texture1, texcoord1).r,
                               texture(texture2, texcoord2).r,
                               0.0, 1.0);)
<<<<<<< HEAD
=======
        // We also pull up here in this case to avoid the issues described
        // above.
        GLSLF("color.rg *= %f;\n", cmul);
        p->use_full_range = true;
        merged = true;
>>>>>>> d03a054b
        assert(c_w == p->pass_tex[2].src.x1 - p->pass_tex[2].src.x0);
        assert(c_h == p->pass_tex[2].src.y1 - p->pass_tex[2].src.y0);
        finish_pass_fbo(p, &p->chroma_merge_fbo, c_w, c_h, 1, 0);
    }

<<<<<<< HEAD
    if (use_shader) {
        // Chroma plane preprocessing
        load_shader(p, p->source_shader.str);
        gl_sc_uniform_vec2(p->sc, "subsample",
               (GLfloat[]){1 << p->image_desc.chroma_xs,
                           1 << p->image_desc.chroma_ys});
        gl_sc_uniform_f(p->sc, "cmul", cmul);
=======
    if (shader) {
        // Chroma plane shader logic
        load_shader(p, shader);
        gl_sc_uniform_f(p->sc, "cmul", merged ? 1.0 : cmul);
>>>>>>> d03a054b
        GLSLF("// custom source-shader (chroma)\n");
        GLSL(vec4 color = sample(texture1, texcoord1, texture_size1);)
        GLSL(color.ba = vec2(0.0, 1.0);) // skip unused
        finish_pass_fbo(p, &p->source_fbo, c_w, c_h, 1, 0);
        p->use_indirect = true;
    }

    if (p->image_desc.flags & MP_IMGFLAG_SUBSAMPLED && nontrivial) {
        GLSLF("// chroma scaling\n");
        pass_sample(p, 1, &p->scaler[2], cscale, 1.0, p->image_w, p->image_h,
                    chromafix);
        GLSL(vec2 chroma = color.rg;)
        p->use_indirect = true;
    } else {
        // No explicit scaling needed, either because it's trivial (ie.
        // bilinear), or because there's no subsampling. We have to manually
        // apply the fix to the chroma coordinates because it's not implied by
        // pass_sample.
        GLSL(vec4 color;)
        gl_transform_rect(chromafix, &p->pass_tex[1].src);
<<<<<<< HEAD
        if (p->plane_count > 2 && !nontrivial && !use_shader) {
            // Usually this would get merged, but this case is the exception
=======
        if (p->plane_count > 2 && !merged) {
>>>>>>> d03a054b
            gl_transform_rect(chromafix, &p->pass_tex[2].src);
            GLSL(vec2 chroma = vec2(texture(texture1, texcoord1).r,
                                    texture(texture2, texcoord2).r);)
        } else {
            GLSL(vec2 chroma = texture(texture1, texcoord1).rg;)
        }
    }

<<<<<<< HEAD
    p->pass_tex[0] = luma; // Restore luma
    if (use_shader) {
        load_shader(p, p->source_shader.str);
        gl_sc_uniform_vec2(p->sc, "subsample", (GLfloat[]){1.0, 1.0});
=======
    p->pass_tex[0] = luma; // Restore the luma plane
    if (shader) {
        load_shader(p, shader);
>>>>>>> d03a054b
        gl_sc_uniform_f(p->sc, "cmul", cmul);
        GLSLF("// custom source-shader (luma)\n");
        GLSL(float luma = sample(texture0, texcoord0, texture_size0).r;)
        p->use_indirect = true;
    } else {
        GLSL(float luma = texture(texture0, texcoord0).r;)
<<<<<<< HEAD
    }

    GLSL(color = vec4(luma, chroma, 1.0);)
    if (p->has_alpha && p->plane_count >= 4)
=======
        if (p->use_full_range)
            GLSLF("luma *= %f;\n", cmul);
    }

    GLSL(color = vec4(luma, chroma, 1.0);)
    if (p->has_alpha && p->plane_count >= 4) {
>>>>>>> d03a054b
        GLSL(color.a = texture(texture3, texcoord3).r;)
        if (p->use_full_range)
            GLSLF("color.a *= %f;\n", cmul);
    }
}

// yuv conversion, and any other conversions before main up/down-scaling
static void pass_convert_yuv(struct gl_video *p)
{
    struct gl_shader_cache *sc = p->sc;

    struct mp_csp_params cparams = MP_CSP_PARAMS_DEFAULTS;
    cparams.gray = p->is_yuv && !p->is_packed_yuv && p->plane_count == 1;
    cparams.input_bits = p->image_desc.component_bits;
    cparams.texture_bits = (cparams.input_bits + 7) & ~7;
    mp_csp_set_image_params(&cparams, &p->image_params);
    mp_csp_copy_equalizer_values(&cparams, &p->video_eq);
    p->user_gamma = 1.0 / (cparams.gamma * p->opts.gamma);

    GLSLF("// color conversion\n");

    if (p->color_swizzle[0])
        GLSLF("color = color.%s;\n", p->color_swizzle);

    // Pre-colormatrix input gamma correction
    if (p->image_desc.flags & MP_IMGFLAG_XYZ) {
        cparams.colorspace = MP_CSP_XYZ;
        cparams.input_bits = 8;
        cparams.texture_bits = 8;

        // Pre-colormatrix input gamma correction. Note that this results in
        // linear light
        GLSL(color.rgb = pow(color.rgb, vec3(2.6));)
    }

    // Something already took care of expansion
    if (p->use_full_range)
        cparams.input_bits = cparams.texture_bits;

    // Conversion from Y'CbCr or other linear spaces to RGB
    if (!p->is_rgb) {
        struct mp_cmat m = {{{0}}};
        if (p->image_desc.flags & MP_IMGFLAG_XYZ) {
            struct mp_csp_primaries csp = mp_get_csp_primaries(p->image_params.primaries);
            mp_get_xyz2rgb_coeffs(&cparams, csp, MP_INTENT_RELATIVE_COLORIMETRIC, &m);
        } else {
            mp_get_yuv2rgb_coeffs(&cparams, &m);
        }
        gl_sc_uniform_mat3(sc, "colormatrix", true, &m.m[0][0]);
        gl_sc_uniform_vec3(sc, "colormatrix_c", m.c);

        GLSL(color.rgb = mat3(colormatrix) * color.rgb + colormatrix_c;)
    }

    if (p->image_params.colorspace == MP_CSP_BT_2020_C) {
        p->use_indirect = true;
        // Conversion for C'rcY'cC'bc via the BT.2020 CL system:
        // C'bc = (B'-Y'c) / 1.9404  | C'bc <= 0
        //      = (B'-Y'c) / 1.5816  | C'bc >  0
        //
        // C'rc = (R'-Y'c) / 1.7184  | C'rc <= 0
        //      = (R'-Y'c) / 0.9936  | C'rc >  0
        //
        // as per the BT.2020 specification, table 4. This is a non-linear
        // transformation because (constant) luminance receives non-equal
        // contributions from the three different channels.
        GLSLF("// constant luminance conversion\n");
        GLSL(color.br = color.br * mix(vec2(1.5816, 0.9936),
                                       vec2(1.9404, 1.7184),
                                       lessThanEqual(color.br, vec2(0)))
                        + color.gg;)
        // Expand channels to camera-linear light. This shader currently just
        // assumes everything uses the BT.2020 12-bit gamma function, since the
        // difference between 10 and 12-bit is negligible for anything other
        // than 12-bit content.
        GLSL(color.rgb = mix(color.rgb / vec3(4.5),
                             pow((color.rgb + vec3(0.0993))/vec3(1.0993), vec3(1.0/0.45)),
                             lessThanEqual(vec3(0.08145), color.rgb));)
        // Calculate the green channel from the expanded RYcB
        // The BT.2020 specification says Yc = 0.2627*R + 0.6780*G + 0.0593*B
        GLSL(color.g = (color.g - 0.2627*color.r - 0.0593*color.b)/0.6780;)
        // Recompress to receive the R'G'B' result, same as other systems
        GLSL(color.rgb = mix(color.rgb * vec3(4.5),
                             vec3(1.0993) * pow(color.rgb, vec3(0.45)) - vec3(0.0993),
                             lessThanEqual(vec3(0.0181), color.rgb));)
    }

    if (!p->has_alpha || p->opts.alpha_mode == 0) { // none
        GLSL(color.a = 1.0;)
    } else if (p->opts.alpha_mode == 2) { // blend
        GLSL(color = vec4(color.rgb * color.a, 1.0);)
    }
}

static void get_scale_factors(struct gl_video *p, double xy[2])
{
    xy[0] = (p->dst_rect.x1 - p->dst_rect.x0) /
            (double)(p->src_rect.x1 - p->src_rect.x0);
    xy[1] = (p->dst_rect.y1 - p->dst_rect.y0) /
            (double)(p->src_rect.y1 - p->src_rect.y0);
}

// Linearize (expand), given a TRC as input
static void pass_linearize(struct gl_video *p, enum mp_csp_trc trc)
{
    if (trc == MP_CSP_TRC_LINEAR)
        return;

    GLSL(color.rgb = clamp(color.rgb, 0.0, 1.0);)
    switch (trc) {
        case MP_CSP_TRC_SRGB:
            GLSL(color.rgb = mix(color.rgb / vec3(12.92),
                                 pow((color.rgb + vec3(0.055))/vec3(1.055),
                                     vec3(2.4)),
                                 lessThan(vec3(0.04045), color.rgb));)
            break;
        case MP_CSP_TRC_BT_1886:
            GLSL(color.rgb = pow(color.rgb, vec3(1.961));)
            break;
        case MP_CSP_TRC_GAMMA18:
            GLSL(color.rgb = pow(color.rgb, vec3(1.8));)
            break;
        case MP_CSP_TRC_GAMMA22:
            GLSL(color.rgb = pow(color.rgb, vec3(2.2));)
            break;
        case MP_CSP_TRC_GAMMA28:
            GLSL(color.rgb = pow(color.rgb, vec3(2.8));)
            break;
        case MP_CSP_TRC_PRO_PHOTO:
            GLSL(color.rgb = mix(color.rgb / vec3(16.0),
                                 pow(color.rgb, vec3(1.8)),
                                 lessThan(vec3(0.03125), color.rgb));)
            break;
    }
}

// Delinearize (compress), given a TRC as output
static void pass_delinearize(struct gl_video *p, enum mp_csp_trc trc)
{
    if (trc == MP_CSP_TRC_LINEAR)
        return;

    GLSL(color.rgb = clamp(color.rgb, 0.0, 1.0);)
    switch (trc) {
        case MP_CSP_TRC_SRGB:
            GLSL(color.rgb = mix(color.rgb * vec3(12.92),
                                 vec3(1.055) * pow(color.rgb, vec3(1.0/2.4))
                                     - vec3(0.055),
                                 lessThanEqual(vec3(0.0031308), color.rgb));)
            break;
        case MP_CSP_TRC_BT_1886:
            GLSL(color.rgb = pow(color.rgb, vec3(1.0/1.961));)
            break;
        case MP_CSP_TRC_GAMMA18:
            GLSL(color.rgb = pow(color.rgb, vec3(1.0/1.8));)
            break;
        case MP_CSP_TRC_GAMMA22:
            GLSL(color.rgb = pow(color.rgb, vec3(1.0/2.2));)
            break;
        case MP_CSP_TRC_GAMMA28:
            GLSL(color.rgb = pow(color.rgb, vec3(1.0/2.8));)
            break;
        case MP_CSP_TRC_PRO_PHOTO:
            GLSL(color.rgb = mix(color.rgb * vec3(16.0),
                                 pow(color.rgb, vec3(1.0/1.8)),
                                 lessThanEqual(vec3(0.001953), color.rgb));)
            break;
    }
}

// Takes care of the main scaling and pre/post-conversions
static void pass_scale_main(struct gl_video *p)
{
    // Figure out the main scaler.
    double xy[2];
    get_scale_factors(p, xy);
    bool downscaling = xy[0] < 1.0 || xy[1] < 1.0;
    bool upscaling = !downscaling && (xy[0] > 1.0 || xy[1] > 1.0);
    double scale_factor = 1.0;

    struct scaler *scaler = &p->scaler[0];
    struct scaler_config scaler_conf = p->opts.scaler[0];
    if (p->opts.scaler_resizes_only && !downscaling && !upscaling)
        scaler_conf.kernel.name = "bilinear";
    if (downscaling && p->opts.scaler[1].kernel.name) {
        scaler_conf = p->opts.scaler[1];
        scaler = &p->scaler[1];
    }

    double f = MPMIN(xy[0], xy[1]);
    if (p->opts.fancy_downscaling && f < 1.0 &&
        fabs(xy[0] - f) < 0.01 && fabs(xy[1] - f) < 0.01)
    {
        scale_factor = FFMAX(1.0, 1.0 / f);
    }

    // Pre-conversion, like linear light/sigmoidization
    GLSLF("// scaler pre-conversion\n");
    if (p->use_linear) {
        p->use_indirect = true;
        pass_linearize(p, p->image_params.gamma);
    }

    bool use_sigmoid = p->use_linear && p->opts.sigmoid_upscaling && upscaling;
    float sig_center, sig_slope, sig_offset, sig_scale;
    if (use_sigmoid) {
        p->use_indirect = true;
        // Coefficients for the sigmoidal transform are taken from the
        // formula here: http://www.imagemagick.org/Usage/color_mods/#sigmoidal
        sig_center = p->opts.sigmoid_center;
        sig_slope  = p->opts.sigmoid_slope;
        // This function needs to go through (0,0) and (1,1) so we compute the
        // values at 1 and 0, and then scale/shift them, respectively.
        sig_offset = 1.0/(1+expf(sig_slope * sig_center));
        sig_scale  = 1.0/(1+expf(sig_slope * (sig_center-1))) - sig_offset;
        GLSLF("color.rgb = %f - log(1.0/(color.rgb * %f + %f) - 1.0)/%f;\n",
                sig_center, sig_scale, sig_offset, sig_slope);
    }

    // Compute the cropped and rotated transformation
    float sx = (p->src_rect.x1 - p->src_rect.x0) / (float)p->image_w,
          sy = (p->src_rect.y1 - p->src_rect.y0) / (float)p->image_h,
          ox = p->src_rect.x0,
          oy = p->src_rect.y0;
    struct gl_transform transform = {{{sx,0.0}, {0.0,sy}}, {ox,oy}};

    int xc = 0, yc = 1,
        vp_w = p->dst_rect.x1 - p->dst_rect.x0,
        vp_h = p->dst_rect.y1 - p->dst_rect.y0;

    if ((p->image_params.rotate % 180) == 90) {
        MPSWAP(float, transform.m[0][xc], transform.m[0][yc]);
        MPSWAP(float, transform.m[1][xc], transform.m[1][yc]);
        MPSWAP(float, transform.t[0], transform.t[1]);
        MPSWAP(int, xc, yc);
        MPSWAP(int, vp_w, vp_h);
    }

    GLSLF("// main scaling\n");
    if (!p->use_indirect && strcmp(scaler_conf.kernel.name, "bilinear") == 0) {
        // implicitly scale in pass_video_to_screen, but set up the textures
        // manually (for cropping etc.). Special care has to be taken for the
        // chroma planes (everything except luma=tex0), to make sure the offset
        // is scaled to the correct reference frame (in the case of subsampled
        // input)
        struct gl_transform tchroma = transform;
        tchroma.t[xc] /= 1 << p->image_desc.chroma_xs;
        tchroma.t[yc] /= 1 << p->image_desc.chroma_ys;

        for (int n = 0; n < p->plane_count; n++)
            gl_transform_rect(n > 0 ? tchroma : transform, &p->pass_tex[n].src);
    } else {
        finish_pass_fbo(p, &p->indirect_fbo, p->image_w, p->image_h, 0, 0);
        pass_sample(p, 0, scaler, &scaler_conf, scale_factor, vp_w, vp_h,
                    transform);
    }

    GLSLF("// scaler post-conversion\n");
    if (use_sigmoid) {
        // Inverse of the transformation above
        GLSLF("color.rgb = (1.0/(1.0 + exp(%f * (%f - color.rgb))) - %f) / %f;\n",
                sig_slope, sig_center, sig_offset, sig_scale);
    }
}

// Adapts the colors from the given color space to the display device's native
// gamut.
static void pass_colormanage(struct gl_video *p, enum mp_csp_prim prim_src,
                             enum mp_csp_trc trc_src)
{
    GLSLF("// color management\n");
    enum mp_csp_trc trc_dst = p->opts.target_trc;
    enum mp_csp_prim prim_dst = p->opts.target_prim;

    if (p->use_lut_3d) {
        // The 3DLUT is hard-coded against BT.2020's gamut during creation, and
        // we never want to adjust its output (so treat it as linear)
        prim_dst = MP_CSP_PRIM_BT_2020;
        trc_dst = MP_CSP_TRC_LINEAR;
    }

    if (prim_dst == MP_CSP_PRIM_AUTO)
        prim_dst = prim_src;
    if (trc_dst == MP_CSP_TRC_AUTO) {
        trc_dst = trc_src;
        // Avoid outputting linear light at all costs
        if (trc_dst == MP_CSP_TRC_LINEAR)
            trc_dst = p->image_params.gamma;
        if (trc_dst == MP_CSP_TRC_LINEAR)
            trc_dst = MP_CSP_TRC_GAMMA22;
    }

    bool need_cms = prim_src != prim_dst || p->use_lut_3d;
    bool need_gamma = trc_src != trc_dst || need_cms;
    if (need_gamma)
        pass_linearize(p, trc_src);
    // Adapt to the right colorspace if necessary
    if (prim_src != prim_dst) {
        struct mp_csp_primaries csp_src = mp_get_csp_primaries(prim_src),
                                csp_dst = mp_get_csp_primaries(prim_dst);
        float m[3][3] = {{0}};
        mp_get_cms_matrix(csp_src, csp_dst, MP_INTENT_RELATIVE_COLORIMETRIC, m);
        gl_sc_uniform_mat3(p->sc, "cms_matrix", true, &m[0][0]);
        GLSL(color.rgb = cms_matrix * color.rgb;)
    }
    if (p->use_lut_3d) {
        gl_sc_uniform_sampler(p->sc, "lut_3d", GL_TEXTURE_3D, TEXUNIT_3DLUT);
        // For the 3DLUT we are arbitrarily using 2.4 as input gamma to reduce
        // the severity of quantization errors.
        GLSL(color.rgb = clamp(color.rgb, 0.0, 1.0);)
        GLSL(color.rgb = pow(color.rgb, vec3(1.0/2.4));)
        GLSL(color.rgb = texture3D(lut_3d, color.rgb).rgb;)
    }
    if (need_gamma)
        pass_delinearize(p, trc_dst);
}

static void pass_dither(struct gl_video *p)
{
    GL *gl = p->gl;

    // Assume 8 bits per component if unknown.
    int dst_depth = p->depth_g ? p->depth_g : 8;
    if (p->opts.dither_depth > 0)
        dst_depth = p->opts.dither_depth;

    if (p->opts.dither_depth < 0 || p->opts.dither_algo < 0)
        return;

    if (!p->dither_texture) {
        MP_VERBOSE(p, "Dither to %d.\n", dst_depth);

        int tex_size;
        void *tex_data;
        GLint tex_iformat;
        GLint tex_format;
        GLenum tex_type;
        unsigned char temp[256];

        if (p->opts.dither_algo == 0) {
            int sizeb = p->opts.dither_size;
            int size = 1 << sizeb;

            if (p->last_dither_matrix_size != size) {
                p->last_dither_matrix = talloc_realloc(p, p->last_dither_matrix,
                                                       float, size * size);
                mp_make_fruit_dither_matrix(p->last_dither_matrix, sizeb);
                p->last_dither_matrix_size = size;
            }

            tex_size = size;
            tex_iformat = gl_float16_formats[0].internal_format;
            tex_format = gl_float16_formats[0].format;
            tex_type = GL_FLOAT;
            tex_data = p->last_dither_matrix;
        } else {
            assert(sizeof(temp) >= 8 * 8);
            mp_make_ordered_dither_matrix(temp, 8);

            const struct fmt_entry *fmt = find_tex_format(gl, 1, 1);
            tex_size = 8;
            tex_iformat = fmt->internal_format;
            tex_format = fmt->format;
            tex_type = fmt->type;
            tex_data = temp;
        }

        p->dither_size = tex_size;

        gl->ActiveTexture(GL_TEXTURE0 + TEXUNIT_DITHER);
        gl->GenTextures(1, &p->dither_texture);
        gl->BindTexture(GL_TEXTURE_2D, p->dither_texture);
        gl->PixelStorei(GL_UNPACK_ALIGNMENT, 1);
        gl->TexImage2D(GL_TEXTURE_2D, 0, tex_iformat, tex_size, tex_size, 0,
                    tex_format, tex_type, tex_data);
        gl->TexParameteri(GL_TEXTURE_2D, GL_TEXTURE_MIN_FILTER, GL_NEAREST);
        gl->TexParameteri(GL_TEXTURE_2D, GL_TEXTURE_MAG_FILTER, GL_NEAREST);
        gl->TexParameteri(GL_TEXTURE_2D, GL_TEXTURE_WRAP_S, GL_REPEAT);
        gl->TexParameteri(GL_TEXTURE_2D, GL_TEXTURE_WRAP_T, GL_REPEAT);
        gl->PixelStorei(GL_UNPACK_ALIGNMENT, 4);
        gl->ActiveTexture(GL_TEXTURE0);

        debug_check_gl(p, "dither setup");
    }

    GLSLF("// dithering\n");

    // This defines how many bits are considered significant for output on
    // screen. The superfluous bits will be used for rounding according to the
    // dither matrix. The precision of the source implicitly decides how many
    // dither patterns can be visible.
    int dither_quantization = (1 << dst_depth) - 1;

    gl_sc_uniform_sampler(p->sc, "dither", GL_TEXTURE_2D, TEXUNIT_DITHER);

    GLSLF("vec2 dither_pos = gl_FragCoord.xy / %d;\n", p->dither_size);

    if (p->opts.temporal_dither) {
        int phase = p->frames_rendered % 8u;
        float r = phase * (M_PI / 2); // rotate
        float m = phase < 4 ? 1 : -1; // mirror

        float matrix[2][2] = {{cos(r),     -sin(r)    },
                              {sin(r) * m,  cos(r) * m}};
        gl_sc_uniform_mat2(p->sc, "dither_trafo", true, &matrix[0][0]);

        GLSL(dither_pos = dither_trafo * dither_pos;)
    }

    GLSL(float dither_value = texture(dither, dither_pos).r;)
    GLSLF("color = floor(color * %d + dither_value + 0.5 / (%d * %d)) / %d;\n",
          dither_quantization, p->dither_size, p->dither_size,
          dither_quantization);
}

// Draws the OSD, in scene-referred colors.. If cms is true, subtitles are
// instead adapted to the display's gamut.
static void pass_draw_osd(struct gl_video *p, int draw_flags, double pts,
                          struct mp_osd_res rect, int vp_w, int vp_h, int fbo,
                          bool cms)
{
    mpgl_osd_generate(p->osd, rect, pts, p->image_params.stereo_out, draw_flags);

    p->gl->BindFramebuffer(GL_FRAMEBUFFER, fbo);
    for (int n = 0; n < MAX_OSD_PARTS; n++) {
        enum sub_bitmap_format fmt = mpgl_osd_get_part_format(p->osd, n);
        if (!fmt)
            continue;
        gl_sc_uniform_sampler(p->sc, "osdtex", GL_TEXTURE_2D, 0);
        switch (fmt) {
        case SUBBITMAP_RGBA: {
            GLSLF("// OSD (RGBA)\n");
            GLSL(vec4 color = texture(osdtex, texcoord).bgra;)
            break;
        }
        case SUBBITMAP_LIBASS: {
            GLSLF("// OSD (libass)\n");
            GLSL(vec4 color =
                vec4(ass_color.rgb, ass_color.a * texture(osdtex, texcoord).r);)
            break;
        }
        default:
            abort();
        }
        // Subtitle color management, they're assumed to be sRGB by default
        if (cms)
            pass_colormanage(p, MP_CSP_PRIM_BT_709, MP_CSP_TRC_SRGB);
        gl_sc_set_vao(p->sc, mpgl_osd_get_vao(p->osd));
        gl_sc_gen_shader_and_reset(p->sc);
        mpgl_osd_draw_part(p->osd, vp_w, vp_h, n);
    }
    gl_sc_set_vao(p->sc, &p->vao);
}

// The main rendering function, takes care of everything up to and including
// upscaling
static void pass_render_frame(struct gl_video *p)
{
    p->use_linear = p->opts.linear_scaling || p->opts.sigmoid_upscaling;
    p->use_indirect = false; // set to true as needed by pass_*
    pass_read_video(p);
    pass_convert_yuv(p);
<<<<<<< HEAD

    int vp_w = p->dst_rect.x1 - p->dst_rect.x0,
        vp_h = p->dst_rect.y1 - p->dst_rect.y0;

    if (load_filestr(p, &p->pre_shader, p->opts.pre_shader)) {
        finish_pass_fbo(p, &p->pre_fbo, p->image_w, p->image_h, 0, 0);
        load_shader(p, p->pre_shader.str);
        GLSLF("// custom pre-shader\n");
        GLSL(vec4 color = sample(texture0, texcoord0, texture_size0);)
        p->use_indirect = true;
    } else {
        p->opts.pre_shader = NULL;
    }

=======
    if (apply_shaders(p, p->opts.pre_shaders, &p->pre_fbo[0], 0,
                      p->image_w, p->image_h))
        p->use_indirect = true;
>>>>>>> d03a054b
    pass_scale_main(p);

    int vp_w = p->dst_rect.x1 - p->dst_rect.x0,
        vp_h = p->dst_rect.y1 - p->dst_rect.y0;
    if (p->osd && p->opts.blend_subs) {
        // Recreate the real video size from the src/dst rects
        struct mp_osd_res rect = {
            .w = vp_w, .h = vp_h,
            .ml = -p->src_rect.x0, .mr = p->src_rect.x1 - p->image_w,
            .mt = -p->src_rect.y0, .mb = p->src_rect.y1 - p->image_h,
            .display_par = 1.0,
        };
        // Adjust margins for scale
        double scale[2];
        get_scale_factors(p, scale);
        rect.ml *= scale[0]; rect.mr *= scale[0];
        rect.mt *= scale[1]; rect.mb *= scale[1];
        // We should always blend subtitles in non-linear light
        if (p->use_linear)
            pass_delinearize(p, p->image_params.gamma);
        finish_pass_fbo(p, &p->blend_subs_fbo, vp_w, vp_h, 0, FBOTEX_FUZZY);
        double vpts = p->image.mpi->pts;
        if (vpts == MP_NOPTS_VALUE)
            vpts = p->osd_pts;
        pass_draw_osd(p, OSD_DRAW_SUB_ONLY, vpts, rect, vp_w, vp_h,
                      p->blend_subs_fbo.fbo, false);
        GLSL(vec4 color = texture(texture0, texcoord0);)
        if (p->use_linear)
            pass_linearize(p, p->image_params.gamma);
<<<<<<< HEAD
    }

    if (load_filestr(p, &p->post_shader, p->opts.post_shader)) {
        finish_pass_fbo(p, &p->post_fbo, vp_w, vp_h, 0, 0);
        load_shader(p, p->post_shader.str);
        GLSLF("// custom post-shader\n");
        GLSL(vec4 color = sample(texture0, texcoord0, texture_size0);)
    } else {
        p->opts.post_shader = NULL;
=======
>>>>>>> d03a054b
    }

    apply_shaders(p, p->opts.post_shaders, &p->post_fbo[0], 0, vp_w, vp_h);
}

static void pass_draw_to_screen(struct gl_video *p, int fbo)
{
    // Adjust the overall gamma before drawing to screen
    if (p->user_gamma != 1) {
        gl_sc_uniform_f(p->sc, "user_gamma", p->user_gamma);
        GLSL(color.rgb = clamp(color.rgb, 0.0, 1.0);)
        GLSL(color.rgb = pow(color.rgb, vec3(user_gamma));)
    }
    pass_colormanage(p, p->image_params.primaries,
                     p->use_linear ? MP_CSP_TRC_LINEAR : p->image_params.gamma);
    pass_dither(p);
    int flags = (p->image_params.rotate % 90 ? 0 : p->image_params.rotate / 90)
              | (p->image.image_flipped ? 4 : 0);
    finish_pass_direct(p, fbo, p->vp_w, p->vp_h, &p->dst_rect, flags);
}

// Draws an interpolate frame to fbo, based on the frame timing in t
static void gl_video_interpolate_frame(struct gl_video *p, int fbo,
                                       struct frame_timing *t)
{
    int vp_w = p->dst_rect.x1 - p->dst_rect.x0,
        vp_h = p->dst_rect.y1 - p->dst_rect.y0;

    // First of all, figure out if we have a frame availble at all, and draw
    // it manually + reset the queue if not
    if (!p->surfaces[p->surface_now].pts) {
        pass_render_frame(p);
        finish_pass_fbo(p, &p->surfaces[p->surface_now].fbotex,
                        vp_w, vp_h, 0, FBOTEX_FUZZY);
        p->surfaces[p->surface_now].pts = t ? t->pts : 0;
        p->surfaces[p->surface_now].vpts = p->image.mpi->pts;
        p->surface_idx = p->surface_now;
    }

    // Figure out the queue size. For illustration, a filter radius of 2 would
    // look like this: _ A [B] C D _
    // A is surface_bse, B is surface_now, C is surface_nxt and D is
    // surface_end.
    struct scaler *tscale = &p->scaler[3];
    reinit_scaler(p, tscale, &p->opts.scaler[3], 1, tscale_sizes);
    bool oversample = strcmp(tscale->conf.kernel.name, "oversample") == 0;
    int size;
    if (oversample) {
        size = 2;
    } else {
        assert(tscale->kernel && !tscale->kernel->polar);
        size = ceil(tscale->kernel->size);
        assert(size <= TEXUNIT_VIDEO_NUM);
    }
    int radius = size/2;

    int surface_now = p->surface_now;
    int surface_nxt = fbosurface_wrap(surface_now + 1);
    int surface_bse = fbosurface_wrap(surface_now - (radius-1));
    int surface_end = fbosurface_wrap(surface_now + radius);
    assert(fbosurface_wrap(surface_bse + size-1) == surface_end);

    // Render a new frame if it came in and there's room in the queue
    int surface_dst = fbosurface_wrap(p->surface_idx+1);
    if (t && surface_dst != surface_bse &&
             p->surfaces[p->surface_idx].pts < t->pts) {
        MP_STATS(p, "new-pts");
        pass_render_frame(p);
        finish_pass_fbo(p, &p->surfaces[surface_dst].fbotex,
                        vp_w, vp_h, 0, FBOTEX_FUZZY);
        p->surfaces[surface_dst].pts = t->pts;
        p->surfaces[surface_dst].vpts = p->image.mpi->pts;
        p->surface_idx = surface_dst;
    }

    // Figure out whether the queue is "valid". A queue is invalid if the
    // frames' PTS is not monotonically increasing. Anything else is invalid,
    // so avoid blending incorrect data and just draw the latest frame as-is.
    // Possible causes for failure of this condition include seeks, pausing,
    // end of playback or start of playback.
    bool valid = true;
    for (int i = surface_bse, ii; valid && i != surface_end; i = ii) {
        ii = fbosurface_wrap(i+1);
        if (!p->surfaces[i].pts || !p->surfaces[ii].pts) {
            valid = false;
        } else if (p->surfaces[ii].pts < p->surfaces[i].pts) {
            valid = false;
            MP_DBG(p, "interpolation queue underrun\n");
        }
    }

    // Update OSD PTS to synchronize subtitles with the displayed frame
    if (t) {
        double vpts_now = p->surfaces[surface_now].vpts,
               vpts_nxt = p->surfaces[surface_nxt].vpts,
               vpts_new = p->image.mpi->pts;
        if (vpts_now != MP_NOPTS_VALUE &&
            vpts_nxt != MP_NOPTS_VALUE &&
            vpts_new != MP_NOPTS_VALUE)
        {
            // Round to nearest neighbour
            double vpts_vsync = (t->next_vsync - t->pts)/1e6 + vpts_new;
            p->osd_pts = fabs(vpts_vsync-vpts_now) < fabs(vpts_vsync-vpts_nxt)
                             ? vpts_now : vpts_nxt;
        }
    }

    // Finally, draw the right mix of frames to the screen.
    if (!t || !valid) {
        // surface_now is guaranteed to be valid, so we can safely use it.
        pass_load_fbotex(p, &p->surfaces[surface_now].fbotex, 0, vp_w, vp_h);
        GLSL(vec4 color = texture(texture0, texcoord0);)
        p->is_interpolated = false;
    } else {
        int64_t pts_now = p->surfaces[surface_now].pts,
                pts_nxt = p->surfaces[surface_nxt].pts;
        double fscale = pts_nxt - pts_now, mix;
        if (oversample) {
            double vsync_interval = t->next_vsync - t->prev_vsync,
                   threshold = tscale->conf.kernel.params[0];
            threshold = isnan(threshold) ? 0.0 : threshold;
            mix = (pts_nxt - t->next_vsync) / vsync_interval;
            mix = mix <= 0 + threshold ? 0 : mix;
            mix = mix >= 1 - threshold ? 1 : mix;
            mix = 1 - mix;
            gl_sc_uniform_f(p->sc, "inter_coeff", mix);
            GLSL(vec4 color = mix(texture(texture0, texcoord0),
                                  texture(texture1, texcoord1),
                                  inter_coeff);)
        } else {
            mix = (t->next_vsync - pts_now) / fscale;
            gl_sc_uniform_f(p->sc, "fcoord", mix);
            pass_sample_separated_gen(p, tscale, 0, 0);
        }
        for (int i = 0; i < size; i++) {
            pass_load_fbotex(p, &p->surfaces[fbosurface_wrap(surface_bse+i)].fbotex,
                             i, vp_w, vp_h);
        }
        MP_STATS(p, "frame-mix");
        MP_DBG(p, "inter frame ppts: %lld, pts: %lld, vsync: %lld, mix: %f\n",
               (long long)pts_now, (long long)pts_nxt,
               (long long)t->next_vsync, mix);
        p->is_interpolated = true;
    }
    pass_draw_to_screen(p, fbo);

    // Dequeue frames if necessary
    if (t) {
        int64_t vsync_interval = t->next_vsync - t->prev_vsync;
        int64_t vsync_guess = t->next_vsync + vsync_interval;
        if (p->surfaces[surface_nxt].pts > p->surfaces[p->surface_now].pts &&
            p->surfaces[surface_nxt].pts < vsync_guess)
        {
            p->surface_now = surface_nxt;
        }
    }
}

// (fbo==0 makes BindFramebuffer select the screen backbuffer)
void gl_video_render_frame(struct gl_video *p, int fbo, struct frame_timing *t)
{
    GL *gl = p->gl;
    struct video_image *vimg = &p->image;

    gl->BindFramebuffer(GL_FRAMEBUFFER, fbo);

    if (!vimg->mpi || p->dst_rect.x0 > 0 || p->dst_rect.y0 > 0 ||
        p->dst_rect.x1 < p->vp_w || p->dst_rect.y1 < abs(p->vp_h))
    {
        struct m_color c = p->opts.background;
        gl->ClearColor(c.r / 255.0, c.g / 255.0, c.b / 255.0, c.a / 255.0);
        gl->Clear(GL_COLOR_BUFFER_BIT);
    }

    if (vimg->mpi) {
        gl_sc_set_vao(p->sc, &p->vao);

        if (p->opts.interpolation) {
            gl_video_interpolate_frame(p, fbo, t);
        } else {
            // Skip interpolation if there's nothing to be done
            pass_render_frame(p);
            pass_draw_to_screen(p, fbo);
        }

        debug_check_gl(p, "after video rendering");
    }

    gl->BindFramebuffer(GL_FRAMEBUFFER, fbo);

    if (p->osd) {
        pass_draw_osd(p, p->opts.blend_subs ? OSD_DRAW_OSD_ONLY : 0,
                      p->osd_pts, p->osd_rect, p->vp_w, p->vp_h, fbo, true);
        debug_check_gl(p, "after OSD rendering");
    }

    gl->UseProgram(0);
    gl->BindFramebuffer(GL_FRAMEBUFFER, 0);

    p->frames_rendered++;
}

// vp_w/vp_h is the implicit size of the target framebuffer.
// vp_h can be negative to flip the screen.
void gl_video_resize(struct gl_video *p, int vp_w, int vp_h,
                     struct mp_rect *src, struct mp_rect *dst,
                     struct mp_osd_res *osd)
{
    p->src_rect = *src;
    p->dst_rect = *dst;
    p->osd_rect = *osd;
    p->vp_w = vp_w;
    p->vp_h = vp_h;

    gl_video_reset_surfaces(p);
}

static bool get_image(struct gl_video *p, struct mp_image *mpi)
{
    GL *gl = p->gl;

    if (!p->opts.pbo)
        return false;

    struct video_image *vimg = &p->image;

    // See comments in init_video() about odd video sizes.
    // The normal upload path does this too, but less explicit.
    mp_image_set_size(mpi, vimg->planes[0].w, vimg->planes[0].h);

    for (int n = 0; n < p->plane_count; n++) {
        struct texplane *plane = &vimg->planes[n];
        mpi->stride[n] = mpi->plane_w[n] * p->image_desc.bytes[n];
        int needed_size = mpi->plane_h[n] * mpi->stride[n];
        if (!plane->gl_buffer)
            gl->GenBuffers(1, &plane->gl_buffer);
        gl->BindBuffer(GL_PIXEL_UNPACK_BUFFER, plane->gl_buffer);
        if (needed_size > plane->buffer_size) {
            plane->buffer_size = needed_size;
            gl->BufferData(GL_PIXEL_UNPACK_BUFFER, plane->buffer_size,
                           NULL, GL_DYNAMIC_DRAW);
        }
        if (!plane->buffer_ptr)
            plane->buffer_ptr = gl->MapBuffer(GL_PIXEL_UNPACK_BUFFER,
                                              GL_WRITE_ONLY);
        mpi->planes[n] = plane->buffer_ptr;
        gl->BindBuffer(GL_PIXEL_UNPACK_BUFFER, 0);
    }
    return true;
}

void gl_video_skip_image(struct gl_video *p, struct mp_image *mpi)
{
    struct video_image *vimg = &p->image;
    talloc_free(vimg->mpi);
    vimg->mpi = mpi;
}

void gl_video_upload_image(struct gl_video *p, struct mp_image *mpi)
{
    GL *gl = p->gl;

    struct video_image *vimg = &p->image;

    p->osd_pts = mpi->pts;
    p->frames_uploaded++;

    talloc_free(vimg->mpi);
    vimg->mpi = mpi;

    if (p->hwdec_active)
        return;

    assert(mpi->num_planes == p->plane_count);

    mp_image_t mpi2 = *mpi;
    bool pbo = false;
    if (!vimg->planes[0].buffer_ptr && get_image(p, &mpi2)) {
        for (int n = 0; n < p->plane_count; n++) {
            int line_bytes = mpi->plane_w[n] * p->image_desc.bytes[n];
            memcpy_pic(mpi2.planes[n], mpi->planes[n], line_bytes, mpi->plane_h[n],
                       mpi2.stride[n], mpi->stride[n]);
        }
        pbo = true;
    }
    vimg->image_flipped = mpi2.stride[0] < 0;
    for (int n = 0; n < p->plane_count; n++) {
        struct texplane *plane = &vimg->planes[n];
        void *plane_ptr = mpi2.planes[n];
        if (pbo) {
            gl->BindBuffer(GL_PIXEL_UNPACK_BUFFER, plane->gl_buffer);
            if (!gl->UnmapBuffer(GL_PIXEL_UNPACK_BUFFER))
                MP_FATAL(p, "Video PBO upload failed. "
                         "Remove the 'pbo' suboption.\n");
            plane->buffer_ptr = NULL;
            plane_ptr = NULL; // PBO offset 0
        }
        gl->ActiveTexture(GL_TEXTURE0 + n);
        gl->BindTexture(p->gl_target, plane->gl_texture);
        glUploadTex(gl, p->gl_target, plane->gl_format, plane->gl_type,
                    plane_ptr, mpi2.stride[n], 0, 0, plane->w, plane->h, 0);
    }
    gl->ActiveTexture(GL_TEXTURE0);
    if (pbo)
        gl->BindBuffer(GL_PIXEL_UNPACK_BUFFER, 0);
}

static bool test_fbo(struct gl_video *p, bool *success)
{
    if (!*success)
        return false;

    GL *gl = p->gl;
    *success = false;
    MP_VERBOSE(p, "Testing user-set FBO format (0x%x)\n",
                   (unsigned)p->opts.fbo_format);
    struct fbotex fbo = {0};
    if (fbotex_init(&fbo, p->gl, p->log, 16, 16, p->opts.fbo_format)) {
        gl->BindFramebuffer(GL_FRAMEBUFFER, fbo.fbo);
        gl->BindFramebuffer(GL_FRAMEBUFFER, 0);
        *success = true;
    }
    fbotex_uninit(&fbo);
    glCheckError(gl, p->log, "FBO test");
    return *success;
}

// Disable features that are not supported with the current OpenGL version.
static void check_gl_features(struct gl_video *p)
{
    GL *gl = p->gl;
    bool have_float_tex = gl->mpgl_caps & MPGL_CAP_FLOAT_TEX;
    bool have_fbo = gl->mpgl_caps & MPGL_CAP_FB;
    bool have_1d_tex = gl->mpgl_caps & MPGL_CAP_1D_TEX;
    bool have_3d_tex = gl->mpgl_caps & MPGL_CAP_3D_TEX;
    bool have_mix = gl->glsl_version >= 130;

    char *disabled[10];
    int n_disabled = 0;

    // Normally, we want to disable them by default if FBOs are unavailable,
    // because they will be slow (not critically slow, but still slower).
    // Without FP textures, we must always disable them.
    // I don't know if luminance alpha float textures exist, so disregard them.
    for (int n = 0; n < 4; n++) {
        const struct filter_kernel *kernel =
            mp_find_filter_kernel(p->opts.scaler[n].kernel.name);
        if (kernel) {
            char *reason = NULL;
            if (!test_fbo(p, &have_fbo))
                reason = "scaler (FBO)";
            if (!have_float_tex)
                reason = "scaler (float tex.)";
            if (!have_1d_tex && kernel->polar)
                reason = "scaler (1D tex.)";
            if (reason) {
                p->opts.scaler[n].kernel.name = "bilinear";
                disabled[n_disabled++] = reason;
            }
        }
    }

    // GLES3 doesn't provide filtered 16 bit integer textures
    // GLES2 doesn't even provide 3D textures
    if (p->use_lut_3d && !(have_3d_tex && have_float_tex)) {
        p->use_lut_3d = false;
        disabled[n_disabled++] = "color management (GLES unsupported)";
    }

    // Missing float textures etc. (maybe ordered would actually work)
    if (p->opts.dither_algo >= 0 && gl->es) {
        p->opts.dither_algo = -1;
        disabled[n_disabled++] = "dithering (GLES unsupported)";
    }

    int use_cms = p->opts.target_prim != MP_CSP_PRIM_AUTO ||
                  p->opts.target_trc != MP_CSP_TRC_AUTO || p->use_lut_3d;

    // mix() is needed for some gamma functions
    if (!have_mix && (p->opts.linear_scaling || p->opts.sigmoid_upscaling)) {
        p->opts.linear_scaling = false;
        p->opts.sigmoid_upscaling = false;
        disabled[n_disabled++] = "linear/sigmoid scaling (GLSL version)";
    }
    if (!have_mix && use_cms) {
        p->opts.target_prim = MP_CSP_PRIM_AUTO;
        p->opts.target_trc = MP_CSP_TRC_AUTO;
        p->use_lut_3d = false;
        disabled[n_disabled++] = "color management (GLSL version)";
    }
    if (use_cms && !test_fbo(p, &have_fbo)) {
        p->opts.target_prim = MP_CSP_PRIM_AUTO;
        p->opts.target_trc = MP_CSP_TRC_AUTO;
        p->use_lut_3d = false;
        disabled[n_disabled++] = "color management (FBO)";
    }
    if (p->opts.interpolation && !test_fbo(p, &have_fbo)) {
        p->opts.interpolation = false;
        disabled[n_disabled++] = "interpolation (FBO)";
    }
    if (p->opts.blend_subs && !test_fbo(p, &have_fbo)) {
        p->opts.blend_subs = false;
        disabled[n_disabled++] = "subtitle blending (FBO)";
    }
    if (gl->es && p->opts.pbo) {
        p->opts.pbo = 0;
        disabled[n_disabled++] = "PBOs (GLES unsupported)";
    }

    if (n_disabled) {
        MP_ERR(p, "Some OpenGL extensions not detected, disabling: ");
        for (int n = 0; n < n_disabled; n++) {
            if (n)
                MP_ERR(p, ", ");
            MP_ERR(p, "%s", disabled[n]);
        }
        MP_ERR(p, ".\n");
    }
}

static int init_gl(struct gl_video *p)
{
    GL *gl = p->gl;

    debug_check_gl(p, "before init_gl");

    check_gl_features(p);

    gl->Disable(GL_DITHER);

    gl_vao_init(&p->vao, gl, sizeof(struct vertex), vertex_vao);

    gl_video_set_gl_state(p);

    // Test whether we can use 10 bit. Hope that testing a single format/channel
    // is good enough (instead of testing all 1-4 channels variants etc.).
    const struct fmt_entry *fmt = find_tex_format(gl, 2, 1);
    if (gl->GetTexLevelParameteriv && fmt->format) {
        GLuint tex;
        gl->GenTextures(1, &tex);
        gl->BindTexture(GL_TEXTURE_2D, tex);
        gl->TexImage2D(GL_TEXTURE_2D, 0, fmt->internal_format, 64, 64, 0,
                       fmt->format, fmt->type, NULL);
        GLenum pname = 0;
        switch (fmt->format) {
        case GL_RED:        pname = GL_TEXTURE_RED_SIZE; break;
        case GL_LUMINANCE:  pname = GL_TEXTURE_LUMINANCE_SIZE; break;
        }
        GLint param = 0;
        if (pname)
            gl->GetTexLevelParameteriv(GL_TEXTURE_2D, 0, pname, &param);
        if (param) {
            MP_VERBOSE(p, "16 bit texture depth: %d.\n", (int)param);
            p->texture_16bit_depth = param;
        }
        gl->DeleteTextures(1, &tex);
    }

    debug_check_gl(p, "after init_gl");

    return 1;
}

void gl_video_uninit(struct gl_video *p)
{
    if (!p)
        return;

    GL *gl = p->gl;

    uninit_video(p);

    gl_sc_destroy(p->sc);

    gl_vao_uninit(&p->vao);

    gl->DeleteTextures(1, &p->lut_3d_texture);

    mpgl_osd_destroy(p->osd);

    gl_set_debug_logger(gl, NULL);

    talloc_free(p);
}

void gl_video_set_gl_state(struct gl_video *p)
{
    GL *gl = p->gl;

    gl->ActiveTexture(GL_TEXTURE0);
    if (gl->mpgl_caps & MPGL_CAP_ROW_LENGTH)
        gl->PixelStorei(GL_UNPACK_ROW_LENGTH, 0);
    gl->PixelStorei(GL_UNPACK_ALIGNMENT, 4);
}

void gl_video_unset_gl_state(struct gl_video *p)
{
    /* nop */
}

void gl_video_reset(struct gl_video *p)
{
    gl_video_reset_surfaces(p);
}

bool gl_video_showing_interpolated_frame(struct gl_video *p)
{
    return p->is_interpolated;
}

// dest = src.<w> (always using 4 components)
static void packed_fmt_swizzle(char w[5], const struct fmt_entry *texfmt,
                               const struct packed_fmt_entry *fmt)
{
    const char *comp = "rgba";

    // Normally, we work with GL_RG
    if (texfmt && texfmt->internal_format == GL_LUMINANCE_ALPHA)
        comp = "ragb";

    for (int c = 0; c < 4; c++)
        w[c] = comp[MPMAX(fmt->components[c] - 1, 0)];
    w[4] = '\0';
}

static bool init_format(int fmt, struct gl_video *init)
{
    struct GL *gl = init->gl;

    init->hwdec_active = false;
    if (init->hwdec && init->hwdec->driver->imgfmt == fmt) {
        fmt = init->hwdec->converted_imgfmt;
        init->hwdec_active = true;
    }

    struct mp_imgfmt_desc desc = mp_imgfmt_get_desc(fmt);
    if (!desc.id)
        return false;

    if (desc.num_planes > 4)
        return false;

    const struct fmt_entry *plane_format[4] = {0};

    init->color_swizzle[0] = '\0';
    init->has_alpha = false;

    // YUV/planar formats
    if (desc.flags & MP_IMGFLAG_YUV_P) {
        int bits = desc.component_bits;
        if ((desc.flags & MP_IMGFLAG_NE) && bits >= 8 && bits <= 16) {
            init->has_alpha = desc.num_planes > 3;
            plane_format[0] = find_tex_format(gl, (bits + 7) / 8, 1);
            for (int p = 1; p < desc.num_planes; p++)
                plane_format[p] = plane_format[0];
            goto supported;
        }
    }

    // YUV/half-packed
    if (fmt == IMGFMT_NV12 || fmt == IMGFMT_NV21) {
        if (!(init->gl->mpgl_caps & MPGL_CAP_TEX_RG))
            return false;
        plane_format[0] = find_tex_format(gl, 1, 1);
        plane_format[1] = find_tex_format(gl, 1, 2);
        if (fmt == IMGFMT_NV21)
            snprintf(init->color_swizzle, sizeof(init->color_swizzle), "rbga");
        goto supported;
    }

    // RGB/planar
    if (fmt == IMGFMT_GBRP) {
        snprintf(init->color_swizzle, sizeof(init->color_swizzle), "brga");
        plane_format[0] = find_tex_format(gl, 1, 1);
        for (int p = 1; p < desc.num_planes; p++)
            plane_format[p] = plane_format[0];
        goto supported;
    }

    // XYZ (same organization as RGB packed, but requires conversion matrix)
    if (fmt == IMGFMT_XYZ12) {
        plane_format[0] = find_tex_format(gl, 2, 3);
        goto supported;
    }

    // Packed RGB special formats
    for (const struct fmt_entry *e = mp_to_gl_formats; e->mp_format; e++) {
        if (!gl->es && e->mp_format == fmt) {
            plane_format[0] = e;
            goto supported;
        }
    }

    // Packed RGB(A) formats
    for (const struct packed_fmt_entry *e = mp_packed_formats; e->fmt; e++) {
        if (e->fmt == fmt) {
            int n_comp = desc.bytes[0] / e->component_size;
            plane_format[0] = find_tex_format(gl, e->component_size, n_comp);
            packed_fmt_swizzle(init->color_swizzle, plane_format[0], e);
            init->has_alpha = e->components[3] != 0;
            goto supported;
        }
    }

    // Packed YUV Apple formats
    if (init->gl->mpgl_caps & MPGL_CAP_APPLE_RGB_422) {
        for (const struct fmt_entry *e = gl_apple_formats; e->mp_format; e++) {
            if (e->mp_format == fmt) {
                init->is_packed_yuv = true;
                snprintf(init->color_swizzle, sizeof(init->color_swizzle),
                         "gbra");
                plane_format[0] = e;
                goto supported;
            }
        }
    }

    // Unsupported format
    return false;

supported:

    // Stuff like IMGFMT_420AP10. Untested, most likely insane.
    if (desc.num_planes == 4 && (desc.component_bits % 8) != 0)
        return false;

    if (desc.component_bits > 8 && desc.component_bits < 16) {
        if (init->texture_16bit_depth < 16)
            return false;
    }

    for (int p = 0; p < desc.num_planes; p++) {
        if (!plane_format[p]->format)
            return false;
    }

    for (int p = 0; p < desc.num_planes; p++) {
        struct texplane *plane = &init->image.planes[p];
        const struct fmt_entry *format = plane_format[p];
        assert(format);
        plane->gl_format = format->format;
        plane->gl_internal_format = format->internal_format;
        plane->gl_type = format->type;
    }

    init->is_yuv = desc.flags & MP_IMGFLAG_YUV;
    init->is_rgb = desc.flags & MP_IMGFLAG_RGB;
    init->plane_count = desc.num_planes;
    init->image_desc = desc;

    return true;
}

bool gl_video_check_format(struct gl_video *p, int mp_format)
{
    struct gl_video tmp = *p;
    return init_format(mp_format, &tmp);
}

void gl_video_config(struct gl_video *p, struct mp_image_params *params)
{
    mp_image_unrefp(&p->image.mpi);

    if (!mp_image_params_equal(&p->real_image_params, params)) {
        uninit_video(p);
        p->real_image_params = *params;
        p->image_params = *params;
        if (params->imgfmt)
            init_video(p);
    }

    gl_video_reset_surfaces(p);
}

void gl_video_set_output_depth(struct gl_video *p, int r, int g, int b)
{
    MP_VERBOSE(p, "Display depth: R=%d, G=%d, B=%d\n", r, g, b);
    p->depth_g = g;
}

void gl_video_set_osd_source(struct gl_video *p, struct osd_state *osd)
{
    mpgl_osd_destroy(p->osd);
    p->osd = NULL;
    p->osd_state = osd;
    recreate_osd(p);
}

struct gl_video *gl_video_init(GL *gl, struct mp_log *log, struct mpv_global *g)
{
    if (gl->version < 210 && gl->es < 200) {
        mp_err(log, "At least OpenGL 2.1 or OpenGL ES 2.0 required.\n");
        return NULL;
    }

    struct gl_video *p = talloc_ptrtype(NULL, p);
    *p = (struct gl_video) {
        .gl = gl,
        .global = g,
        .log = log,
        .opts = gl_video_opts_def,
        .gl_target = GL_TEXTURE_2D,
        .texture_16bit_depth = 16,
        .scaler = {{.index = 0}, {.index = 1}, {.index = 2}, {.index = 3}},
<<<<<<< HEAD
        .sc = gl_sc_create(gl, log),
=======
        .sc = gl_sc_create(gl, log, g),
>>>>>>> d03a054b
    };
    gl_video_set_debug(p, true);
    init_gl(p);
    recreate_osd(p);
    return p;
}

// Get static string for scaler shader. If "tscale" is set to true, the
// scaler must be a separable convolution filter.
static const char *handle_scaler_opt(const char *name, bool tscale)
{
    if (name && name[0]) {
        const struct filter_kernel *kernel = mp_find_filter_kernel(name);
        if (kernel && (!tscale || !kernel->polar))
                return kernel->f.name;

        for (const char *const *filter = tscale ? fixed_tscale_filters
                                                : fixed_scale_filters;
             *filter; filter++) {
            if (strcmp(*filter, name) == 0)
                return *filter;
        }
    }
    return NULL;
}

// Set the options, and possibly update the filter chain too.
// Note: assumes all options are valid and verified by the option parser.
void gl_video_set_options(struct gl_video *p, struct gl_video_opts *opts,
                          int *queue_size)
{
    p->opts = *opts;
    for (int n = 0; n < 4; n++) {
        p->opts.scaler[n].kernel.name =
            (char *)handle_scaler_opt(p->opts.scaler[n].kernel.name, n==3);
    }

    // Figure out an adequate size for the interpolation queue. The larger
    // the radius, the earlier we need to queue frames. This rough heuristic
    // seems to work for now, but ideally we want to rework the pause/unpause
    // logic to make larger queue sizes the default.
    if (queue_size && p->opts.interpolation) {
        const struct filter_kernel *kernel =
            mp_find_filter_kernel(p->opts.scaler[3].kernel.name);
        if (kernel) {
            double radius = kernel->f.radius;
            radius = radius > 0 ? radius : p->opts.scaler[3].radius;
           *queue_size = 50e3 * ceil(radius);
        }
    }

    check_gl_features(p);
    uninit_rendering(p);
}

void gl_video_get_colorspace(struct gl_video *p, struct mp_image_params *params)
{
    *params = p->image_params; // supports everything
}

struct mp_csp_equalizer *gl_video_eq_ptr(struct gl_video *p)
{
    return &p->video_eq;
}

// Call when the mp_csp_equalizer returned by gl_video_eq_ptr() was changed.
void gl_video_eq_update(struct gl_video *p)
{
    gl_video_reset_surfaces(p);
}

static int validate_scaler_opt(struct mp_log *log, const m_option_t *opt,
                               struct bstr name, struct bstr param)
{
    char s[20] = {0};
    int r = 1;
    bool tscale = bstr_equals0(name, "tscale");
    if (bstr_equals0(param, "help")) {
        r = M_OPT_EXIT - 1;
    } else {
        snprintf(s, sizeof(s), "%.*s", BSTR_P(param));
        if (!handle_scaler_opt(s, tscale))
            r = M_OPT_INVALID;
    }
    if (r < 1) {
        mp_info(log, "Available scalers:\n");
        for (const char *const *filter = tscale ? fixed_tscale_filters
                                                : fixed_scale_filters;
             *filter; filter++) {
            mp_info(log, "    %s\n", *filter);
        }
        for (int n = 0; mp_filter_kernels[n].f.name; n++) {
            if (!tscale || !mp_filter_kernels[n].polar)
                mp_info(log, "    %s\n", mp_filter_kernels[n].f.name);
        }
        if (s[0])
            mp_fatal(log, "No scaler named '%s' found!\n", s);
    }
    return r;
}

static int validate_window_opt(struct mp_log *log, const m_option_t *opt,
                               struct bstr name, struct bstr param)
{
    char s[20] = {0};
    int r = 1;
    if (bstr_equals0(param, "help")) {
        r = M_OPT_EXIT - 1;
    } else {
        snprintf(s, sizeof(s), "%.*s", BSTR_P(param));
        const struct filter_window *window = mp_find_filter_window(s);
        if (!window)
            r = M_OPT_INVALID;
    }
    if (r < 1) {
        mp_info(log, "Available windows:\n");
        for (int n = 0; mp_filter_windows[n].name; n++)
            mp_info(log, "    %s\n", mp_filter_windows[n].name);
        if (s[0])
            mp_fatal(log, "No window named '%s' found!\n", s);
    }
    return r;
}


// Resize and redraw the contents of the window without further configuration.
// Intended to be used in situations where the frontend can't really be
// involved with reconfiguring the VO properly.
// gl_video_resize() should be called when user interaction is done.
void gl_video_resize_redraw(struct gl_video *p, int w, int h)
{
    p->vp_w = w;
    p->vp_h = h;
    gl_video_render_frame(p, 0, NULL);
}

float gl_video_scale_ambient_lux(float lmin, float lmax,
                                 float rmin, float rmax, float lux)
{
    assert(lmax > lmin);

    float num = (rmax - rmin) * (log10(lux) - log10(lmin));
    float den = log10(lmax) - log10(lmin);
    float result = num / den + rmin;

    // clamp the result
    float max = MPMAX(rmax, rmin);
    float min = MPMIN(rmax, rmin);
    return MPMAX(MPMIN(result, max), min);
}

void gl_video_set_ambient_lux(struct gl_video *p, int lux)
{
    if (p->opts.gamma_auto) {
        float gamma = gl_video_scale_ambient_lux(16.0, 64.0, 2.40, 1.961, lux);
        MP_VERBOSE(p, "ambient light changed: %dlux (gamma: %f)\n", lux, gamma);
        p->opts.gamma = MPMIN(1.0, 1.961 / gamma);
        gl_video_eq_update(p);
    }
}

void gl_video_set_hwdec(struct gl_video *p, struct gl_hwdec *hwdec)
{
    p->hwdec = hwdec;
    mp_image_unrefp(&p->image.mpi);
}<|MERGE_RESOLUTION|>--- conflicted
+++ resolved
@@ -33,7 +33,6 @@
 #include "osdep/rand48.h"
 
 #include "misc/bstr.h"
-#include "stream/stream.h"
 #include "gl_common.h"
 #include "gl_utils.h"
 #include "gl_hwdec.h"
@@ -137,12 +136,6 @@
 
 #define FBOSURFACES_MAX 10
 
-// Represents a cached file, which is only re-read if the name changes
-struct filestr {
-    const char *path;
-    const char *str;
-};
-
 struct src_tex {
     GLuint gl_tex;
     GLenum gl_target;
@@ -191,13 +184,8 @@
 
     struct fbotex chroma_merge_fbo;
     struct fbotex source_fbo;
-<<<<<<< HEAD
-    struct fbotex pre_fbo;
-=======
->>>>>>> d03a054b
     struct fbotex indirect_fbo;
     struct fbotex blend_subs_fbo;
-    struct fbotex post_fbo;
     struct fbosurface surfaces[FBOSURFACES_MAX];
 
     // these are duplicated so we can keep rendering back and forth between
@@ -232,12 +220,6 @@
     // Cached because computing it can take relatively long
     int last_dither_matrix_size;
     float *last_dither_matrix;
-
-    // Cached because it requires file I/O
-    struct filestr source_shader;
-    struct filestr pre_shader;
-    struct filestr post_shader;
-    struct filestr scale_shader;
 
     struct gl_hwdec *hwdec;
     bool hwdec_active;
@@ -491,15 +473,9 @@
         OPT_FLAG("interpolation", interpolation, 0),
         OPT_FLAG("blend-subtitles", blend_subs, 0),
         OPT_STRING("source-shader", source_shader, 0),
-<<<<<<< HEAD
-        OPT_STRING("pre-shader", pre_shader, 0),
-        OPT_STRING("post-shader", post_shader, 0),
-        OPT_STRING("scale-shader", scale_shader, 0),
-=======
         OPT_STRING("scale-shader", scale_shader, 0),
         OPT_STRINGLIST("pre-shaders", pre_shaders, 0),
         OPT_STRINGLIST("post-shaders", post_shaders, 0),
->>>>>>> d03a054b
 
         OPT_REMOVED("approx-gamma", "this is always enabled now"),
         OPT_REMOVED("cscale-down", "chroma is never downscaled"),
@@ -582,28 +558,6 @@
     return id < 0 ? id + FBOSURFACES_MAX : id;
 }
 
-static bool load_filestr(struct gl_video *p, struct filestr *f, const char *path)
-{
-    if (!f || !path || !path[0] || !p->global)
-        return false;
-
-    if (!f->path || strcmp(f->path, path) != 0) {
-        // New file available, load it
-        struct bstr s = stream_read_file(path, p, p->global);
-        if (s.len) {
-            talloc_free((char *) f->str);
-            f->str = s.start;
-            f->path = path;
-            MP_VERBOSE(p, "Loaded file '%s' with length '%zu'.\n", path, s.len);
-        } else {
-            f->str = f->path = NULL;
-            return false;
-        }
-    }
-
-    return f->str;
-}
-
 static void recreate_osd(struct gl_video *p)
 {
     mpgl_osd_destroy(p->osd);
@@ -637,13 +591,8 @@
 
     fbotex_uninit(&p->chroma_merge_fbo);
     fbotex_uninit(&p->source_fbo);
-<<<<<<< HEAD
-    fbotex_uninit(&p->pre_fbo);
-=======
->>>>>>> d03a054b
     fbotex_uninit(&p->indirect_fbo);
     fbotex_uninit(&p->blend_subs_fbo);
-    fbotex_uninit(&p->post_fbo);
 
     for (int n = 0; n < 2; n++) {
         fbotex_uninit(&p->pre_fbo[n]);
@@ -979,8 +928,6 @@
     scaler->initialized = false;
 }
 
-<<<<<<< HEAD
-=======
 static void load_shader(struct gl_video *p, const char *body)
 {
     gl_sc_hadd(p->sc, body);
@@ -1014,7 +961,6 @@
     return success;
 }
 
->>>>>>> d03a054b
 // Semantic equality
 static bool double_seq(double a, double b)
 {
@@ -1149,13 +1095,6 @@
     GLSLF("vec2 pos = texcoord%d;\n", tex_num);
     GLSLF("vec2 size = texture_size%d;\n", tex_num);
     GLSLF("vec2 pt = vec2(1.0) / size;\n");
-}
-
-static void load_shader(struct gl_video *p, const char *body)
-{
-    gl_sc_hadd(p->sc, body);
-    gl_sc_uniform_f(p->sc, "random", drand48());
-    gl_sc_uniform_i(p->sc, "frame", p->frames_uploaded);
 }
 
 static void pass_sample_separated_get_weights(struct gl_video *p,
@@ -1445,14 +1384,9 @@
     } else if (strcmp(name, "oversample") == 0) {
         pass_sample_oversample(p, scaler, w, h);
     } else if (strcmp(name, "custom") == 0) {
-<<<<<<< HEAD
-        if (load_filestr(p, &p->scale_shader, p->opts.scale_shader)) {
-            load_shader(p, p->scale_shader.str);
-=======
         const char *body = gl_sc_loadfile(p->sc, p->opts.scale_shader);
         if (body) {
             load_shader(p, body);
->>>>>>> d03a054b
             GLSLF("// custom scale-shader\n");
             GLSL(vec4 color = sample(tex, pos, size);)
         } else {
@@ -1482,32 +1416,16 @@
     // different places it can occur: RGB, or chroma *and* luma (which are
     // treated separately even for 4:4:4 content, but the minor speed loss
     // is not worth the complexity it would require).
-<<<<<<< HEAD
-    bool use_shader = load_filestr(p, &p->source_shader, p->opts.source_shader);
-
-    // Since this is before normalization, we have to take into account
-    // the pixel scale
-=======
     const char *shader = gl_sc_loadfile(p->sc, p->opts.source_shader);
 
     // Since this is before normalization, we have to take into account
     // the bit depth. Specifically, we want the shader to perform normalization
     // to 16 bit because otherwise it results in bad quantization, especially
     // with 8-bit FBOs (where it just destroys the image completely)
->>>>>>> d03a054b
     int in_bits = p->image_desc.component_bits,
         tx_bits = (in_bits + 7) & ~7;
     float cmul = ((1 << tx_bits) - 1.0) / ((1 << in_bits) - 1.0);
     // Custom source shaders are required to output at the full range
-<<<<<<< HEAD
-    p->use_full_range = use_shader;
-
-    if (p->plane_count == 1) {
-        if (use_shader) {
-            GLSLF("// custom source-shader (RGB)\n");
-            load_shader(p, p->source_shader.str);
-            gl_sc_uniform_vec2(p->sc, "subsample", (GLfloat[]){1.0, 1.0});
-=======
     p->use_full_range = shader != NULL;
 
     // Special case for non-planar content
@@ -1515,7 +1433,6 @@
         if (shader) {
             load_shader(p, shader);
             GLSLF("// custom source-shader (RGB)\n");
->>>>>>> d03a054b
             gl_sc_uniform_f(p->sc, "cmul", cmul);
             GLSL(vec4 color = sample(texture0, texcoord0, texture_size0);)
             p->use_indirect = true;
@@ -1525,10 +1442,7 @@
         return;
     }
 
-<<<<<<< HEAD
-=======
     // Chroma preprocessing (merging -> shaders -> scaling)
->>>>>>> d03a054b
     struct src_tex luma = p->pass_tex[0];
     int c_w = p->pass_tex[1].src.x1 - p->pass_tex[1].src.x0;
     int c_h = p->pass_tex[1].src.y1 - p->pass_tex[1].src.y0;
@@ -1537,12 +1451,8 @@
     bool nontrivial = p->image_desc.flags & MP_IMGFLAG_SUBSAMPLED &&
                       strcmp(cscale->kernel.name, "bilinear") != 0;
 
-<<<<<<< HEAD
-    if (p->plane_count > 2 && (nontrivial || use_shader)) {
-=======
     bool merged = false;
     if (p->plane_count > 2 && (nontrivial || shader)) {
->>>>>>> d03a054b
         // For simplicity and performance, we merge the chroma planes
         // into a single texture before scaling or shading, so the shader
         // doesn't need to run multiple times.
@@ -1550,33 +1460,20 @@
         GLSL(vec4 color = vec4(texture(texture1, texcoord1).r,
                                texture(texture2, texcoord2).r,
                                0.0, 1.0);)
-<<<<<<< HEAD
-=======
         // We also pull up here in this case to avoid the issues described
         // above.
         GLSLF("color.rg *= %f;\n", cmul);
         p->use_full_range = true;
         merged = true;
->>>>>>> d03a054b
         assert(c_w == p->pass_tex[2].src.x1 - p->pass_tex[2].src.x0);
         assert(c_h == p->pass_tex[2].src.y1 - p->pass_tex[2].src.y0);
         finish_pass_fbo(p, &p->chroma_merge_fbo, c_w, c_h, 1, 0);
     }
 
-<<<<<<< HEAD
-    if (use_shader) {
-        // Chroma plane preprocessing
-        load_shader(p, p->source_shader.str);
-        gl_sc_uniform_vec2(p->sc, "subsample",
-               (GLfloat[]){1 << p->image_desc.chroma_xs,
-                           1 << p->image_desc.chroma_ys});
-        gl_sc_uniform_f(p->sc, "cmul", cmul);
-=======
     if (shader) {
         // Chroma plane shader logic
         load_shader(p, shader);
         gl_sc_uniform_f(p->sc, "cmul", merged ? 1.0 : cmul);
->>>>>>> d03a054b
         GLSLF("// custom source-shader (chroma)\n");
         GLSL(vec4 color = sample(texture1, texcoord1, texture_size1);)
         GLSL(color.ba = vec2(0.0, 1.0);) // skip unused
@@ -1597,12 +1494,7 @@
         // pass_sample.
         GLSL(vec4 color;)
         gl_transform_rect(chromafix, &p->pass_tex[1].src);
-<<<<<<< HEAD
-        if (p->plane_count > 2 && !nontrivial && !use_shader) {
-            // Usually this would get merged, but this case is the exception
-=======
         if (p->plane_count > 2 && !merged) {
->>>>>>> d03a054b
             gl_transform_rect(chromafix, &p->pass_tex[2].src);
             GLSL(vec2 chroma = vec2(texture(texture1, texcoord1).r,
                                     texture(texture2, texcoord2).r);)
@@ -1611,35 +1503,21 @@
         }
     }
 
-<<<<<<< HEAD
-    p->pass_tex[0] = luma; // Restore luma
-    if (use_shader) {
-        load_shader(p, p->source_shader.str);
-        gl_sc_uniform_vec2(p->sc, "subsample", (GLfloat[]){1.0, 1.0});
-=======
     p->pass_tex[0] = luma; // Restore the luma plane
     if (shader) {
         load_shader(p, shader);
->>>>>>> d03a054b
         gl_sc_uniform_f(p->sc, "cmul", cmul);
         GLSLF("// custom source-shader (luma)\n");
         GLSL(float luma = sample(texture0, texcoord0, texture_size0).r;)
         p->use_indirect = true;
     } else {
         GLSL(float luma = texture(texture0, texcoord0).r;)
-<<<<<<< HEAD
-    }
-
-    GLSL(color = vec4(luma, chroma, 1.0);)
-    if (p->has_alpha && p->plane_count >= 4)
-=======
         if (p->use_full_range)
             GLSLF("luma *= %f;\n", cmul);
     }
 
     GLSL(color = vec4(luma, chroma, 1.0);)
     if (p->has_alpha && p->plane_count >= 4) {
->>>>>>> d03a054b
         GLSL(color.a = texture(texture3, texcoord3).r;)
         if (p->use_full_range)
             GLSLF("color.a *= %f;\n", cmul);
@@ -2102,26 +1980,9 @@
     p->use_indirect = false; // set to true as needed by pass_*
     pass_read_video(p);
     pass_convert_yuv(p);
-<<<<<<< HEAD
-
-    int vp_w = p->dst_rect.x1 - p->dst_rect.x0,
-        vp_h = p->dst_rect.y1 - p->dst_rect.y0;
-
-    if (load_filestr(p, &p->pre_shader, p->opts.pre_shader)) {
-        finish_pass_fbo(p, &p->pre_fbo, p->image_w, p->image_h, 0, 0);
-        load_shader(p, p->pre_shader.str);
-        GLSLF("// custom pre-shader\n");
-        GLSL(vec4 color = sample(texture0, texcoord0, texture_size0);)
-        p->use_indirect = true;
-    } else {
-        p->opts.pre_shader = NULL;
-    }
-
-=======
     if (apply_shaders(p, p->opts.pre_shaders, &p->pre_fbo[0], 0,
                       p->image_w, p->image_h))
         p->use_indirect = true;
->>>>>>> d03a054b
     pass_scale_main(p);
 
     int vp_w = p->dst_rect.x1 - p->dst_rect.x0,
@@ -2151,18 +2012,6 @@
         GLSL(vec4 color = texture(texture0, texcoord0);)
         if (p->use_linear)
             pass_linearize(p, p->image_params.gamma);
-<<<<<<< HEAD
-    }
-
-    if (load_filestr(p, &p->post_shader, p->opts.post_shader)) {
-        finish_pass_fbo(p, &p->post_fbo, vp_w, vp_h, 0, 0);
-        load_shader(p, p->post_shader.str);
-        GLSLF("// custom post-shader\n");
-        GLSL(vec4 color = sample(texture0, texcoord0, texture_size0);)
-    } else {
-        p->opts.post_shader = NULL;
-=======
->>>>>>> d03a054b
     }
 
     apply_shaders(p, p->opts.post_shaders, &p->post_fbo[0], 0, vp_w, vp_h);
@@ -2867,11 +2716,7 @@
         .gl_target = GL_TEXTURE_2D,
         .texture_16bit_depth = 16,
         .scaler = {{.index = 0}, {.index = 1}, {.index = 2}, {.index = 3}},
-<<<<<<< HEAD
-        .sc = gl_sc_create(gl, log),
-=======
         .sc = gl_sc_create(gl, log, g),
->>>>>>> d03a054b
     };
     gl_video_set_debug(p, true);
     init_gl(p);
