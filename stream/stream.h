--- conflicted
+++ resolved
@@ -259,11 +259,7 @@
 struct bstr stream_read_complete(struct stream *s, void *talloc_ctx,
                                  int max_size);
 struct bstr stream_read_file(const char *filename, void *talloc_ctx,
-<<<<<<< HEAD
-                             struct mpv_global *global);
-=======
                              struct mpv_global *global, int max_size);
->>>>>>> d03a054b
 int stream_control(stream_t *s, int cmd, void *arg);
 void free_stream(stream_t *s);
 struct stream *stream_create(const char *url, int flags,
