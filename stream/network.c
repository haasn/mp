--- conflicted
+++ resolved
@@ -474,14 +474,4 @@
     }
     mp_tmsg(MSGT_NETWORK,MSGL_INFO,"Cache size set to %d KBytes\n", stream_cache_size);
   }
-}
-<<<<<<< HEAD
-
-
-int
-streaming_stop( stream_t *stream ) {
-	stream->streaming_ctrl->status = streaming_stopped_e;
-	return 0;
-}
-=======
->>>>>>> e9a5e7f6
+}