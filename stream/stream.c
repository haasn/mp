--- conflicted
+++ resolved
@@ -929,21 +929,13 @@
 }
 
 struct bstr stream_read_file(const char *filename, void *talloc_ctx,
-<<<<<<< HEAD
-                             struct mpv_global *global)
-=======
                              struct mpv_global *global, int max_size)
->>>>>>> d03a054b
 {
     struct bstr res = {0};
     char *fname = mp_get_user_path(NULL, global, filename);
     stream_t *s = stream_open(fname, global);
     if (s) {
-<<<<<<< HEAD
-        res = stream_read_complete(s, talloc_ctx, 1000000000);
-=======
         res = stream_read_complete(s, talloc_ctx, max_size);
->>>>>>> d03a054b
         free_stream(s);
     }
     talloc_free(fname);
